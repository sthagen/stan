--- conflicted
+++ resolved
@@ -38,28 +38,23 @@
           PARALLEL=2
     - <<: *linux_clang
       env:
-<<<<<<< HEAD
         - MATRIX_EVAL="CXX=clang++-3.8 && LDFLAGS_OS=-stdlib=libc++"
-          TESTFOLDER=src/test/unit/lang
-=======
-        - MATRIX_EVAL="CXX=clang++-3.8 && CXXFLAGS=-stdlib=libc++"
           TESTFOLDER="src/test/unit/lang/ast"
           PARALLEL=2
     - <<: *linux_clang
       env:
-        - MATRIX_EVAL="CXX=clang++-3.8 && CXXFLAGS=-stdlib=libc++"
+        - MATRIX_EVAL="CXX=clang++-3.8 && LDFLAGS_OS=-stdlib=libc++"
           TESTFOLDER="src/test/unit/lang/generator"
           PARALLEL=2
     - <<: *linux_clang
       env:
-        - MATRIX_EVAL="CXX=clang++-3.8 && CXXFLAGS=-stdlib=libc++"
+        - MATRIX_EVAL="CXX=clang++-3.8 && LDFLAGS_OS=-stdlib=libc++"
           TESTFOLDER="src/test/unit/lang/parser"
           PARALLEL=2
     - <<: *linux_clang
       env:
-        - MATRIX_EVAL="CXX=clang++-3.8 && CXXFLAGS=-stdlib=libc++"
+        - MATRIX_EVAL="CXX=clang++-3.8 && LDFLAGS_OS=-stdlib=libc++"
           TESTFOLDER="src/test/unit/lang/reject"
->>>>>>> 8aaac5d8
           PARALLEL=2
     - <<: *linux_clang
       env:
