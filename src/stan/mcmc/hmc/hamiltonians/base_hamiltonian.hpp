--- conflicted
+++ resolved
@@ -16,13 +16,8 @@
     template <class Model, class Point, class BaseRNG>
     class base_hamiltonian {
     public:
-<<<<<<< HEAD
-      explicit base_hamiltonian(Model& model):
-        model_(model), info_buffer_(), err_buffer_() {}
-=======
       explicit base_hamiltonian(Model& model)
         : model_(model) {}
->>>>>>> 6796c997
 
       ~base_hamiltonian() {}
 
@@ -60,44 +55,17 @@
       virtual void update(Point& z,
                           interface_callbacks::writer::base_writer& writer) {
         try {
-<<<<<<< HEAD
-          stan::model::gradient(model_, z.q, z.V, z.g, &info_buffer_);
-          z.V *= -1;
-        } catch (const std::exception& e) {
-          this->write_error_msg_(e);
-=======
           stan::model::gradient(model_, z.q, z.V, z.g, writer);
           z.V *= -1;
         } catch (const std::exception& e) {
           this->write_error_msg_(e, writer);
->>>>>>> 6796c997
           z.V = std::numeric_limits<double>::infinity();
         }
         z.g *= -1;
       }
 
-      std::stringstream& info() { return info_buffer_; }
-      std::stringstream& err() { return err_buffer_; }
-
     protected:
       Model& model_;
-<<<<<<< HEAD
-      std::stringstream info_buffer_;
-      std::stringstream err_buffer_;
-
-      void write_error_msg_(const std::exception& e) {
-        err_buffer_ << std::endl
-                    << "Informational Message: The current Metropolis proposal "
-                    << "is about to be rejected because of the following issue:"
-                    << std::endl;
-        err_buffer_ << e.what() << std::endl;
-        err_buffer_ << "If this warning occurs sporadically, such as for "
-                    << "highly constrained variable types like covariance "
-                    << "matrices, then the sampler is fine,"
-                    << std::endl;
-        err_buffer_ << "but if this warning occurs often then your model may "
-                    << "be either severely ill-conditioned or misspecified.";
-=======
 
       void write_error_msg_(const std::exception& e,
                             interface_callbacks::writer::base_writer& writer) {
@@ -111,7 +79,6 @@
         writer();
         writer("but if this warning occurs often then your model may be "
                "either severely ill-conditioned or misspecified.");
->>>>>>> 6796c997
       }
     };
 
