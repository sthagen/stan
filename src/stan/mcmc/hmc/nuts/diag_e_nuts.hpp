#ifndef STAN_MCMC_HMC_NUTS_DIAG_E_NUTS_HPP
#define STAN_MCMC_HMC_NUTS_DIAG_E_NUTS_HPP

#include <stan/mcmc/hmc/nuts/base_nuts.hpp>
#include <stan/mcmc/hmc/hamiltonians/diag_e_point.hpp>
#include <stan/mcmc/hmc/hamiltonians/diag_e_metric.hpp>
#include <stan/mcmc/hmc/integrators/expl_leapfrog.hpp>

namespace stan {
  namespace mcmc {

    // The No-U-Turn Sampler (NUTS) on a
    // Euclidean manifold with diagonal metric
<<<<<<< HEAD

=======
>>>>>>> 9a7f5ef8
    template <class Model, class BaseRNG>
    class diag_e_nuts : public base_nuts<Model, diag_e_metric,
                                         expl_leapfrog, BaseRNG> {
    public:
      diag_e_nuts(Model &model, BaseRNG& rng)
        : base_nuts<Model, diag_e_metric, expl_leapfrog,
                    BaseRNG>(model, rng) { }

      // Note that the points don't need to be swapped
      // here since start.mInv = finish.mInv
      bool compute_criterion(ps_point& start,
                             diag_e_point& finish,
                             Eigen::VectorXd& rho) {
        return finish.mInv.cwiseProduct(finish.p).dot(rho - finish.p) > 0
               && finish.mInv.cwiseProduct(start.p).dot(rho - start.p) > 0;
      }
    };

  }  // mcmc
}  // stan
#endif<|MERGE_RESOLUTION|>--- conflicted
+++ resolved
@@ -11,10 +11,6 @@
 
     // The No-U-Turn Sampler (NUTS) on a
     // Euclidean manifold with diagonal metric
-<<<<<<< HEAD
-
-=======
->>>>>>> 9a7f5ef8
     template <class Model, class BaseRNG>
     class diag_e_nuts : public base_nuts<Model, diag_e_metric,
                                          expl_leapfrog, BaseRNG> {
