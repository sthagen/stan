--- conflicted
+++ resolved
@@ -16,42 +16,22 @@
 
       virtual ~base_mcmc() {}
 
-<<<<<<< HEAD
-      virtual sample transition(sample& init_sample) = 0;
-
-      std::string name() {
-        return name_;
-      }
-=======
       virtual sample
       transition(sample& init_sample,
                  interface_callbacks::writer::base_writer& writer) = 0;
->>>>>>> 6796c997
 
       virtual void get_sampler_param_names(std::vector<std::string>& names) {}
+
       virtual void get_sampler_params(std::vector<double>& values) {}
 
-<<<<<<< HEAD
-      virtual void get_sampler_diagnostic_names
-        (std::vector<std::string>& model_names,
-         std::vector<std::string>& names) {}
-      virtual void get_sampler_diagnostics(std::vector<double>& values) {}
-=======
       virtual void
       write_sampler_state(interface_callbacks::writer::base_writer& writer) {}
->>>>>>> 6796c997
 
-      std::string flush_info_buffer() { return std::string(); }
-      std::string flush_err_buffer() { return std::string(); }
+      virtual void
+      get_sampler_diagnostic_names(std::vector<std::string>& model_names,
+                                   std::vector<std::string>& names) {}
 
-<<<<<<< HEAD
-      void clear_buffers() {}
-
-    protected:
-      std::string name_;
-=======
       virtual void get_sampler_diagnostics(std::vector<double>& values) {}
->>>>>>> 6796c997
     };
 
   }  // mcmc
