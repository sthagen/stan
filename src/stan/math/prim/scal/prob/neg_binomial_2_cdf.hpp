--- conflicted
+++ resolved
@@ -12,23 +12,21 @@
 #include <stan/math/prim/scal/err/check_not_nan.hpp>
 
 #include <stan/math/prim/scal/fun/value_of.hpp>
-<<<<<<< HEAD
-#include <stan/math/prim/scal/meta/include_summand.hpp>
 #include <stan/math/prim/scal/prob/beta_cdf.hpp>
 #include <stan/math/prim/scal/fun/grad_reg_inc_beta.hpp>
-#include <boost/math/special_functions/digamma.hpp>
-#include <boost/random/negative_binomial_distribution.hpp>
-#include <boost/random/variate_generator.hpp>
-=======
+
 #include <stan/math/prim/scal/fun/digamma.hpp>
 #include <stan/math/prim/scal/fun/inc_beta.hpp>
 #include <stan/math/prim/scal/fun/inc_beta_dda.hpp>
 #include <stan/math/prim/scal/fun/inc_beta_ddb.hpp>
 #include <stan/math/prim/scal/fun/inc_beta_ddz.hpp>
->>>>>>> 7ad520ee
-#include <vector>
+
+#include <boost/math/special_functions/digamma.hpp>
+#include <boost/random/negative_binomial_distribution.hpp>
+#include <boost/random/variate_generator.hpp>
 
 #include <limits>
+#include <vector>
 
 namespace stan {
   namespace math {
@@ -43,7 +41,7 @@
       typedef typename stan::partials_return_type<T_n, T_location,
                                                   T_precision>::type
         T_partials_return;
-      
+
       using stan::math::check_positive_finite;
       using stan::math::check_nonnegative;
       using stan::math::check_not_nan;
