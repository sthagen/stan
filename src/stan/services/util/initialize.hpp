--- conflicted
+++ resolved
@@ -101,8 +101,8 @@
                                     &msg);
             } catch (const std::exception& e) {
               if (msg.str().length() > 0)
-                message_writer(msg.str());
-              message_writer(e.what());
+                logger.info(msg);
+              logger.info(e.what());
               throw;
             }
             if (msg.str().length() > 0)
@@ -116,32 +116,19 @@
             if (msg.str().length() > 0)
               logger.info(msg);
           } catch (std::domain_error& e) {
-<<<<<<< HEAD
-            logger.info("");
+            if (msg.str().length() > 0)
+              logger.info(msg);
             logger.info("Rejecting initial value:");
             logger.info("  Error evaluating the log probability"
                         " at the initial value.");
             logger.info(e.what());
             continue;
           } catch (std::exception& e) {
-            logger.info("");
+            if (msg.str().length() > 0)
+              logger.info(msg);
             logger.info("Unrecoverable error evaluating the log probability"
                         " at the initial value.");
             logger.info(e.what());
-=======
-            if (msg.str().length() > 0)
-              message_writer(msg.str());
-            message_writer("Rejecting initial value:");
-            message_writer("  Error evaluating the log probability"
-                           " at the initial value.");
-            message_writer(e.what());
-            continue;
-          } catch (std::exception& e) {
-            if (msg.str().length() > 0)
-              message_writer(msg.str());
-            message_writer("Unrecoverable error evaluating the log probability"
-                           " at the initial value.");
->>>>>>> 63b546c7
             throw;
           }
           if (!boost::math::isfinite(log_prob)) {
@@ -162,8 +149,8 @@
                gradient, &log_prob_msg);
           } catch (const std::exception& e) {
             if (log_prob_msg.str().length() > 0)
-              message_writer(log_prob_msg.str());
-            message_writer(e.what());
+              logger.info(log_prob_msg);
+            logger.info(e.what());
             throw;
           }
           clock_t end_check = clock();
