#ifndef __STAN__PROB__DISTRIBUTIONS__UNIVARIATE__CONTINUOUS__SCALED_INV_CHI_SQUARE_HPP__
#define __STAN__PROB__DISTRIBUTIONS__UNIVARIATE__CONTINUOUS__SCALED_INV_CHI_SQUARE_HPP__

#include <boost/random/chi_squared_distribution.hpp>
#include <boost/random/variate_generator.hpp>

#include <stan/agrad/partials_vari.hpp>
#include <stan/math/error_handling.hpp>
#include <stan/math/constants.hpp>
#include <stan/math/functions/square.hpp>
#include <stan/math/functions/multiply_log.hpp>
#include <stan/math/functions/value_of.hpp>
#include <stan/meta/traits.hpp>
#include <stan/prob/constants.hpp>
#include <stan/prob/traits.hpp>
#include <stan/prob/internal_math.hpp>

namespace stan {

  namespace prob {

    /**
     * The log of a scaled inverse chi-squared density for y with the
     * specified degrees of freedom parameter and scale parameter.
     * 
     \f{eqnarray*}{
     y &\sim& \mbox{\sf{Inv-}}\chi^2(\nu, s^2) \\
     \log (p (y \,|\, \nu, s)) &=& \log \left( \frac{(\nu / 2)^{\nu / 2}}{\Gamma (\nu / 2)} s^\nu y^{- (\nu / 2 + 1)} \exp^{-\nu s^2 / (2y)} \right) \\
     &=& \frac{\nu}{2} \log(\frac{\nu}{2}) - \log (\Gamma (\nu / 2)) + \nu \log(s) - (\frac{\nu}{2} + 1) \log(y) - \frac{\nu s^2}{2y} \\
     & & \mathrm{ where } \; y > 0
     \f}
     * @param y A scalar variable.
     * @param nu Degrees of freedom.
     * @param s Scale parameter.
     * @throw std::domain_error if nu is not greater than 0
     * @throw std::domain_error if s is not greater than 0.
     * @throw std::domain_error if y is not greater than 0.
     * @tparam T_y Type of scalar.
     * @tparam T_dof Type of degrees of freedom.
     */
    template <bool propto,
              typename T_y, typename T_dof, typename T_scale>
    typename return_type<T_y,T_dof,T_scale>::type
    scaled_inv_chi_square_log(const T_y& y, const T_dof& nu, const T_scale& s) {
      static const char* function 
        = "stan::prob::scaled_inv_chi_square_log(%1%)";
      typedef typename stan::partials_return_type<T_y,T_dof,T_scale>::type T_partials_return;

      using stan::math::check_finite;
      using stan::math::check_positive;
      using stan::math::check_not_nan;
      using stan::math::check_consistent_sizes;
      using stan::math::value_of;

      // check if any vectors are zero length
      if (!(stan::length(y) 
            && stan::length(nu) 
            && stan::length(s)))
        return 0.0;

<<<<<<< HEAD
      T_partials_return logp(0.0);
      if (!check_not_nan(function, y, "Random variable", &logp))
        return logp;
      if (!check_finite(function, nu, "Degrees of freedom parameter",
                        &logp))
        return logp;
      if (!check_positive(function, nu, "Degrees of freedom parameter", 
                          &logp))
        return logp;
      if (!check_finite(function, s, "Scale parameter", &logp))
        return logp;
      if (!check_positive(function, s, "Scale parameter", &logp))
        return logp;
      if (!(check_consistent_sizes(function,
                                   y,nu,s,
                                   "Random variable",
                                   "Degrees of freedom parameter",
                                   "Scale parameter",
                                   &logp)))
        return logp;
=======
      double logp(0.0);
      check_not_nan(function, y, "Random variable", &logp);
      check_finite(function, nu, "Degrees of freedom parameter", &logp);
      check_positive(function, nu, "Degrees of freedom parameter", &logp);
      check_finite(function, s, "Scale parameter", &logp);
      check_positive(function, s, "Scale parameter", &logp);
      check_consistent_sizes(function,
                             y,nu,s,
                             "Random variable",
                             "Degrees of freedom parameter",
                             "Scale parameter",
                             &logp);
>>>>>>> 14aa19d2

      // check if no variables are involved and prop-to
      if (!include_summand<propto,T_y,T_dof,T_scale>::value)
        return 0.0;

      VectorView<const T_y> y_vec(y);
      VectorView<const T_dof> nu_vec(nu);
      VectorView<const T_scale> s_vec(s);
      size_t N = max_size(y, nu, s);

      for (size_t n = 0; n < N; n++) {
        if (value_of(y_vec[n]) <= 0)
          return LOG_ZERO;
      }

      using boost::math::lgamma;
      using boost::math::digamma;
      using stan::math::multiply_log;
      using stan::math::square;
      
      DoubleVectorView<T_partials_return,
                       include_summand<propto,T_dof,T_y,T_scale>::value,
                       is_vector<T_dof>::value> half_nu(length(nu));
      for (size_t i = 0; i < length(nu); i++)
        if (include_summand<propto,T_dof,T_y,T_scale>::value)
          half_nu[i] = 0.5 * value_of(nu_vec[i]);

      DoubleVectorView<T_partials_return,
                       include_summand<propto,T_dof,T_y>::value,
                       is_vector<T_y>::value> log_y(length(y));      
      for (size_t i = 0; i < length(y); i++)
        if (include_summand<propto,T_dof,T_y>::value)
          log_y[i] = log(value_of(y_vec[i]));

      DoubleVectorView<T_partials_return,
                       include_summand<propto,T_dof,T_y,T_scale>::value,
                       is_vector<T_y>::value> inv_y(length(y));
      for (size_t i = 0; i < length(y); i++)
        if (include_summand<propto,T_dof,T_y,T_scale>::value)
          inv_y[i] = 1.0 / value_of(y_vec[i]);
      
      DoubleVectorView<T_partials_return,
                       include_summand<propto,T_dof,T_scale>::value,
                       is_vector<T_scale>::value> log_s(length(s));
      for (size_t i = 0; i < length(s); i++)
        if (include_summand<propto,T_dof,T_scale>::value)
          log_s[i] = log(value_of(s_vec[i]));
      
      DoubleVectorView<T_partials_return,
                       include_summand<propto,T_dof>::value,
                       is_vector<T_dof>::value> log_half_nu(length(nu));
      DoubleVectorView<T_partials_return,
                       include_summand<propto,T_dof>::value,
                       is_vector<T_dof>::value> lgamma_half_nu(length(nu));
      DoubleVectorView<T_partials_return,
                       !is_constant_struct<T_dof>::value,
                       is_vector<T_dof>::value> 
        digamma_half_nu_over_two(length(nu));
      for (size_t i = 0; i < length(nu); i++) {
        if (include_summand<propto,T_dof>::value)
          lgamma_half_nu[i] = lgamma(half_nu[i]);
        if (include_summand<propto,T_dof>::value)
          log_half_nu[i] = log(half_nu[i]);
        if (!is_constant_struct<T_dof>::value)
          digamma_half_nu_over_two[i] = digamma(half_nu[i]) * 0.5;
      }

      agrad::OperandsAndPartials<T_y,T_dof,T_scale> 
        operands_and_partials(y, nu, s);
      for (size_t n = 0; n < N; n++) {
        const T_partials_return s_dbl = value_of(s_vec[n]);
        const T_partials_return nu_dbl = value_of(nu_vec[n]);
        if (include_summand<propto,T_dof>::value) 
          logp += half_nu[n] * log_half_nu[n] - lgamma_half_nu[n];
        if (include_summand<propto,T_dof,T_scale>::value)
          logp += nu_dbl * log_s[n];
        if (include_summand<propto,T_dof,T_y>::value)
          logp -= (half_nu[n]+1.0) * log_y[n];
        if (include_summand<propto,T_dof,T_y,T_scale>::value)
          logp -= half_nu[n] * s_dbl*s_dbl * inv_y[n];

        if (!is_constant_struct<T_y>::value) {
          operands_and_partials.d_x1[n] 
            += -(half_nu[n] + 1.0) * inv_y[n] 
            + half_nu[n] * s_dbl*s_dbl * inv_y[n]*inv_y[n];
        }
        if (!is_constant_struct<T_dof>::value) {
          operands_and_partials.d_x2[n] 
            += 0.5 * log_half_nu[n] + 0.5
            - digamma_half_nu_over_two[n]
            + log_s[n]
            - 0.5 * log_y[n]
            - 0.5* s_dbl*s_dbl * inv_y[n];
        }
        if (!is_constant_struct<T_scale>::value) {
          operands_and_partials.d_x3[n] 
            += nu_dbl / s_dbl - nu_dbl * inv_y[n] * s_dbl;
        }
      }
      return operands_and_partials.to_var(logp,y,nu,s);
    }

    template <typename T_y, typename T_dof, typename T_scale>
    inline
    typename return_type<T_y,T_dof,T_scale>::type
    scaled_inv_chi_square_log(const T_y& y, const T_dof& nu, const T_scale& s) {
      return scaled_inv_chi_square_log<false>(y,nu,s);
    }
      
    /**
     * The CDF of a scaled inverse chi-squared density for y with the
     * specified degrees of freedom parameter and scale parameter.
     * 
     * @param y A scalar variable.
     * @param nu Degrees of freedom.
     * @param s Scale parameter.
     * @throw std::domain_error if nu is not greater than 0
     * @throw std::domain_error if s is not greater than 0.
     * @throw std::domain_error if y is not greater than 0.
     * @tparam T_y Type of scalar.
     * @tparam T_dof Type of degrees of freedom.
     */
      
    template <typename T_y, typename T_dof, typename T_scale>
    typename return_type<T_y, T_dof, T_scale>::type
    scaled_inv_chi_square_cdf(const T_y& y, const T_dof& nu, 
                              const T_scale& s) {
      typedef typename stan::partials_return_type<T_y,T_dof,T_scale>::type T_partials_return;

      // Size checks
      if (!(stan::length(y) && stan::length(nu) && stan::length(s)))
        return 1.0;
      
      static const char* function
        = "stan::prob::scaled_inv_chi_square_cdf(%1%)";
          
      using stan::math::check_finite;
      using stan::math::check_positive;
      using stan::math::check_not_nan;
      using stan::math::check_consistent_sizes;
      using stan::math::check_nonnegative;
      using stan::math::value_of;
          
      T_partials_return P(1.0);
          
      check_not_nan(function, y, "Random variable", &P);
      check_nonnegative(function, y, "Random variable", &P);
      check_finite(function, nu, "Degrees of freedom parameter", &P);
      check_positive(function, nu, "Degrees of freedom parameter", &P);
      check_finite(function, s, "Scale parameter", &P);
      check_positive(function, s, "Scale parameter", &P);
      check_consistent_sizes(function, y, nu, s,
                             "Random variable", 
                             "Degrees of freedom parameter",
                             "Scale parameter",
                             &P);
          
      // Wrap arguments in vectors
      VectorView<const T_y> y_vec(y);
      VectorView<const T_dof> nu_vec(nu);
      VectorView<const T_scale> s_vec(s);
      size_t N = max_size(y, nu, s);
          
      agrad::OperandsAndPartials<T_y, T_dof, T_scale> 
        operands_and_partials(y, nu, s);
          
      // Explicit return for extreme values
      // The gradients are technically ill-defined, but treated as zero
          
      for (size_t i = 0; i < stan::length(y); i++) {
        if (value_of(y_vec[i]) == 0) 
          return operands_and_partials.to_var(0.0,y,nu,s);
      }
          
      // Compute CDF and its gradients
      using boost::math::gamma_p_derivative;
      using boost::math::gamma_q;
      using boost::math::digamma;
      using boost::math::tgamma;
          
      // Cache a few expensive function calls if nu is a parameter
      DoubleVectorView<T_partials_return,
                       !is_constant_struct<T_dof>::value,
                       is_vector<T_dof>::value> gamma_vec(stan::length(nu));
      DoubleVectorView<T_partials_return,
                       !is_constant_struct<T_dof>::value,
                       is_vector<T_dof>::value> digamma_vec(stan::length(nu));
          
      if (!is_constant_struct<T_dof>::value) {
        for (size_t i = 0; i < stan::length(nu); i++) {
          const T_partials_return half_nu_dbl = 0.5 * value_of(nu_vec[i]);
          gamma_vec[i] = tgamma(half_nu_dbl);
          digamma_vec[i] = digamma(half_nu_dbl);
        }
      }
          
      // Compute vectorized CDF and gradient
      for (size_t n = 0; n < N; n++) {
              
        // Explicit results for extreme values
        // The gradients are technically ill-defined, but treated as zero
        if (value_of(y_vec[n]) == std::numeric_limits<double>::infinity()) {
          continue;
        }
              
        // Pull out values
        const T_partials_return y_dbl = value_of(y_vec[n]);
        const T_partials_return y_inv_dbl = 1.0 / y_dbl;
        const T_partials_return half_nu_dbl = 0.5 * value_of(nu_vec[n]);
        const T_partials_return s_dbl = value_of(s_vec[n]);
        const T_partials_return half_s2_overx_dbl = 0.5 * s_dbl * s_dbl * y_inv_dbl;
        const T_partials_return half_nu_s2_overx_dbl 
          = 2.0 * half_nu_dbl * half_s2_overx_dbl;
                    
        // Compute
        const T_partials_return Pn = gamma_q(half_nu_dbl, half_nu_s2_overx_dbl);
                    
        P *= Pn;
              
        if (!is_constant_struct<T_y>::value)
          operands_and_partials.d_x1[n] 
            += half_nu_s2_overx_dbl * y_inv_dbl 
            * gamma_p_derivative(half_nu_dbl, half_nu_s2_overx_dbl) / Pn;
                    
        if (!is_constant_struct<T_dof>::value)
          operands_and_partials.d_x2[n] 
            += (0.5 * stan::math::gradRegIncGamma(half_nu_dbl,
                                                  half_nu_s2_overx_dbl,
                                                  gamma_vec[n], digamma_vec[n])
                - half_s2_overx_dbl 
                * gamma_p_derivative(half_nu_dbl, half_nu_s2_overx_dbl) )
            / Pn;
                    
        if (!is_constant_struct<T_scale>::value)
          operands_and_partials.d_x3[n] 
            += - 2.0 * half_nu_dbl * s_dbl * y_inv_dbl 
            * gamma_p_derivative(half_nu_dbl, half_nu_s2_overx_dbl) / Pn;
              
      }
          
      if (!is_constant_struct<T_y>::value)
        for(size_t n = 0; n < stan::length(y); ++n) 
          operands_and_partials.d_x1[n] *= P;
      if (!is_constant_struct<T_dof>::value)
        for(size_t n = 0; n < stan::length(nu); ++n) 
          operands_and_partials.d_x2[n] *= P;
      if (!is_constant_struct<T_scale>::value)
        for(size_t n = 0; n < stan::length(s); ++n) 
          operands_and_partials.d_x3[n] *= P;
          
      return operands_and_partials.to_var(P,y,nu,s);
    }
      
    template <typename T_y, typename T_dof, typename T_scale>
    typename return_type<T_y, T_dof, T_scale>::type
    scaled_inv_chi_square_cdf_log(const T_y& y, const T_dof& nu, 
                                  const T_scale& s) {
      typedef typename stan::partials_return_type<T_y,T_dof,T_scale>::type T_partials_return;

      // Size checks
      if (!(stan::length(y) && stan::length(nu) && stan::length(s)))
        return 0.0;
      
      static const char* function
        = "stan::prob::scaled_inv_chi_square_cdf_log(%1%)";
          
      using stan::math::check_finite;
      using stan::math::check_positive;
      using stan::math::check_not_nan;
      using stan::math::check_consistent_sizes;
      using stan::math::check_nonnegative;
      using stan::math::value_of;
          
      T_partials_return P(0.0);
          
      check_not_nan(function, y, "Random variable", &P);
      check_nonnegative(function, y, "Random variable", &P);
      check_finite(function, nu, "Degrees of freedom parameter", &P);
      check_positive(function, nu, "Degrees of freedom parameter", &P);
      check_finite(function, s, "Scale parameter", &P);
      check_positive(function, s, "Scale parameter", &P);
      check_consistent_sizes(function, y, nu, s,
                             "Random variable", 
                             "Degrees of freedom parameter",
                             "Scale parameter",
                             &P);
          
      // Wrap arguments in vectors
      VectorView<const T_y> y_vec(y);
      VectorView<const T_dof> nu_vec(nu);
      VectorView<const T_scale> s_vec(s);
      size_t N = max_size(y, nu, s);
          
      agrad::OperandsAndPartials<T_y, T_dof, T_scale> 
        operands_and_partials(y, nu, s);
          
      // Explicit return for extreme values
      // The gradients are technically ill-defined, but treated as zero
      for (size_t i = 0; i < stan::length(y); i++) {
        if (value_of(y_vec[i]) == 0) 
          return operands_and_partials.to_var(stan::math::negative_infinity(),y,nu,s);
      }
          
      // Compute cdf_log and its gradients
      using boost::math::gamma_p_derivative;
      using boost::math::gamma_q;
      using boost::math::digamma;
      using boost::math::tgamma;
          
      // Cache a few expensive function calls if nu is a parameter
      DoubleVectorView<T_partials_return,
                       !is_constant_struct<T_dof>::value,
                       is_vector<T_dof>::value> gamma_vec(stan::length(nu));
      DoubleVectorView<T_partials_return,
                       !is_constant_struct<T_dof>::value,
                       is_vector<T_dof>::value> digamma_vec(stan::length(nu));
          
      if (!is_constant_struct<T_dof>::value) {
        for (size_t i = 0; i < stan::length(nu); i++) {
          const T_partials_return half_nu_dbl = 0.5 * value_of(nu_vec[i]);
          gamma_vec[i] = tgamma(half_nu_dbl);
          digamma_vec[i] = digamma(half_nu_dbl);
        }
      }
          
      // Compute vectorized cdf_log and gradient
      for (size_t n = 0; n < N; n++) {
              
        // Explicit results for extreme values
        // The gradients are technically ill-defined, but treated as zero
        if (value_of(y_vec[n]) == std::numeric_limits<double>::infinity()) {
          continue;
        }
              
        // Pull out values
        const T_partials_return y_dbl = value_of(y_vec[n]);
        const T_partials_return y_inv_dbl = 1.0 / y_dbl;
        const T_partials_return half_nu_dbl = 0.5 * value_of(nu_vec[n]);
        const T_partials_return s_dbl = value_of(s_vec[n]);
        const T_partials_return half_s2_overx_dbl = 0.5 * s_dbl * s_dbl * y_inv_dbl;
        const T_partials_return half_nu_s2_overx_dbl 
          = 2.0 * half_nu_dbl * half_s2_overx_dbl;
                    
        // Compute
        const T_partials_return Pn = gamma_q(half_nu_dbl, half_nu_s2_overx_dbl);
                    
        P += log(Pn);
              
        if (!is_constant_struct<T_y>::value)
          operands_and_partials.d_x1[n] 
            += half_nu_s2_overx_dbl * y_inv_dbl 
            * gamma_p_derivative(half_nu_dbl, half_nu_s2_overx_dbl) / Pn;
        if (!is_constant_struct<T_dof>::value)
          operands_and_partials.d_x2[n] 
            += (0.5 * stan::math::gradRegIncGamma(half_nu_dbl,
                                                  half_nu_s2_overx_dbl,
                                                  gamma_vec[n], digamma_vec[n])
                - half_s2_overx_dbl 
                * gamma_p_derivative(half_nu_dbl, half_nu_s2_overx_dbl) )
            / Pn;
        if (!is_constant_struct<T_scale>::value)
          operands_and_partials.d_x3[n] 
            += - 2.0 * half_nu_dbl * s_dbl * y_inv_dbl 
            * gamma_p_derivative(half_nu_dbl, half_nu_s2_overx_dbl) / Pn;
      }

      return operands_and_partials.to_var(P,y,nu,s);
    }      

    template <typename T_y, typename T_dof, typename T_scale>
    typename return_type<T_y, T_dof, T_scale>::type
    scaled_inv_chi_square_ccdf_log(const T_y& y, const T_dof& nu, 
                                   const T_scale& s) {
      typedef typename stan::partials_return_type<T_y,T_dof,T_scale>::type T_partials_return;

      // Size checks
      if (!(stan::length(y) && stan::length(nu) && stan::length(s)))
        return 0.0;
      
      static const char* function
        = "stan::prob::scaled_inv_chi_square_ccdf_log(%1%)";
          
      using stan::math::check_finite;
      using stan::math::check_positive;
      using stan::math::check_not_nan;
      using stan::math::check_consistent_sizes;
      using stan::math::check_nonnegative;
      using stan::math::value_of;
          
      T_partials_return P(0.0);
          
      check_not_nan(function, y, "Random variable", &P);
      check_nonnegative(function, y, "Random variable", &P);
      check_finite(function, nu, "Degrees of freedom parameter", &P);
      check_positive(function, nu, "Degrees of freedom parameter", &P);
      check_finite(function, s, "Scale parameter", &P);
      check_positive(function, s, "Scale parameter", &P);
      check_consistent_sizes(function, y, nu, s,
                             "Random variable", 
                             "Degrees of freedom parameter",
                             "Scale parameter",
                             &P);
          
      // Wrap arguments in vectors
      VectorView<const T_y> y_vec(y);
      VectorView<const T_dof> nu_vec(nu);
      VectorView<const T_scale> s_vec(s);
      size_t N = max_size(y, nu, s);
          
      agrad::OperandsAndPartials<T_y, T_dof, T_scale> 
        operands_and_partials(y, nu, s);
          
      // Explicit return for extreme values
      // The gradients are technically ill-defined, but treated as zero
      for (size_t i = 0; i < stan::length(y); i++) {
        if (value_of(y_vec[i]) == 0) 
          return operands_and_partials.to_var(0.0,y,nu,s);
      }
          
      // Compute cdf_log and its gradients
      using boost::math::gamma_p_derivative;
      using boost::math::gamma_q;
      using boost::math::digamma;
      using boost::math::tgamma;
          
      // Cache a few expensive function calls if nu is a parameter
      DoubleVectorView<T_partials_return,
                       !is_constant_struct<T_dof>::value,
                       is_vector<T_dof>::value> gamma_vec(stan::length(nu));
      DoubleVectorView<T_partials_return,
                       !is_constant_struct<T_dof>::value,
                       is_vector<T_dof>::value> digamma_vec(stan::length(nu));
          
      if (!is_constant_struct<T_dof>::value) {
        for (size_t i = 0; i < stan::length(nu); i++) {
          const T_partials_return half_nu_dbl = 0.5 * value_of(nu_vec[i]);
          gamma_vec[i] = tgamma(half_nu_dbl);
          digamma_vec[i] = digamma(half_nu_dbl);
        }
      }
          
      // Compute vectorized cdf_log and gradient
      for (size_t n = 0; n < N; n++) {
              
        // Explicit results for extreme values
        // The gradients are technically ill-defined, but treated as zero
        if (value_of(y_vec[n]) == std::numeric_limits<double>::infinity()) {
          return operands_and_partials.to_var(stan::math::negative_infinity(),y,nu,s);
        }
              
        // Pull out values
        const T_partials_return y_dbl = value_of(y_vec[n]);
        const T_partials_return y_inv_dbl = 1.0 / y_dbl;
        const T_partials_return half_nu_dbl = 0.5 * value_of(nu_vec[n]);
        const T_partials_return s_dbl = value_of(s_vec[n]);
        const T_partials_return half_s2_overx_dbl = 0.5 * s_dbl * s_dbl * y_inv_dbl;
        const T_partials_return half_nu_s2_overx_dbl 
          = 2.0 * half_nu_dbl * half_s2_overx_dbl;
                    
        // Compute
        const T_partials_return Pn = 1.0 - gamma_q(half_nu_dbl, half_nu_s2_overx_dbl);
                    
        P += log(Pn);
              
        if (!is_constant_struct<T_y>::value)
          operands_and_partials.d_x1[n] 
            -= half_nu_s2_overx_dbl * y_inv_dbl 
            * gamma_p_derivative(half_nu_dbl, half_nu_s2_overx_dbl) / Pn;
        if (!is_constant_struct<T_dof>::value)
          operands_and_partials.d_x2[n] 
            -= (0.5 * stan::math::gradRegIncGamma(half_nu_dbl,
                                                  half_nu_s2_overx_dbl,
                                                  gamma_vec[n], digamma_vec[n])
                - half_s2_overx_dbl 
                * gamma_p_derivative(half_nu_dbl, half_nu_s2_overx_dbl) )
            / Pn;
        if (!is_constant_struct<T_scale>::value)
          operands_and_partials.d_x3[n] 
            += 2.0 * half_nu_dbl * s_dbl * y_inv_dbl 
            * gamma_p_derivative(half_nu_dbl, half_nu_s2_overx_dbl) / Pn;
      }

      return operands_and_partials.to_var(P,y,nu,s);
    }  

    template <class RNG>
    inline double
    scaled_inv_chi_square_rng(const double nu,
                              const double s,
                              RNG& rng) {
      using boost::variate_generator;
      using boost::random::chi_squared_distribution;

      static const char* function 
        = "stan::prob::scaled_inv_chi_square_rng(%1%)";
      
      using stan::math::check_finite;
      using stan::math::check_positive;

      check_finite(function, nu, "Degrees of freedom parameter", (double*)0);
      check_positive(function, nu, "Degrees of freedom parameter", (double*)0);
      check_finite(function, s, "Scale parameter", (double*)0);
      check_positive(function, s, "Scale parameter", (double*)0);

      variate_generator<RNG&, chi_squared_distribution<> >
        chi_square_rng(rng, chi_squared_distribution<>(nu));
      return nu * s / chi_square_rng();
    }    
  }
}
#endif

<|MERGE_RESOLUTION|>--- conflicted
+++ resolved
@@ -1,607 +1,584 @@
-#ifndef __STAN__PROB__DISTRIBUTIONS__UNIVARIATE__CONTINUOUS__SCALED_INV_CHI_SQUARE_HPP__
-#define __STAN__PROB__DISTRIBUTIONS__UNIVARIATE__CONTINUOUS__SCALED_INV_CHI_SQUARE_HPP__
-
-#include <boost/random/chi_squared_distribution.hpp>
-#include <boost/random/variate_generator.hpp>
-
-#include <stan/agrad/partials_vari.hpp>
-#include <stan/math/error_handling.hpp>
-#include <stan/math/constants.hpp>
-#include <stan/math/functions/square.hpp>
-#include <stan/math/functions/multiply_log.hpp>
-#include <stan/math/functions/value_of.hpp>
-#include <stan/meta/traits.hpp>
-#include <stan/prob/constants.hpp>
-#include <stan/prob/traits.hpp>
-#include <stan/prob/internal_math.hpp>
-
-namespace stan {
-
-  namespace prob {
-
-    /**
-     * The log of a scaled inverse chi-squared density for y with the
-     * specified degrees of freedom parameter and scale parameter.
-     * 
-     \f{eqnarray*}{
-     y &\sim& \mbox{\sf{Inv-}}\chi^2(\nu, s^2) \\
-     \log (p (y \,|\, \nu, s)) &=& \log \left( \frac{(\nu / 2)^{\nu / 2}}{\Gamma (\nu / 2)} s^\nu y^{- (\nu / 2 + 1)} \exp^{-\nu s^2 / (2y)} \right) \\
-     &=& \frac{\nu}{2} \log(\frac{\nu}{2}) - \log (\Gamma (\nu / 2)) + \nu \log(s) - (\frac{\nu}{2} + 1) \log(y) - \frac{\nu s^2}{2y} \\
-     & & \mathrm{ where } \; y > 0
-     \f}
-     * @param y A scalar variable.
-     * @param nu Degrees of freedom.
-     * @param s Scale parameter.
-     * @throw std::domain_error if nu is not greater than 0
-     * @throw std::domain_error if s is not greater than 0.
-     * @throw std::domain_error if y is not greater than 0.
-     * @tparam T_y Type of scalar.
-     * @tparam T_dof Type of degrees of freedom.
-     */
-    template <bool propto,
-              typename T_y, typename T_dof, typename T_scale>
-    typename return_type<T_y,T_dof,T_scale>::type
-    scaled_inv_chi_square_log(const T_y& y, const T_dof& nu, const T_scale& s) {
-      static const char* function 
-        = "stan::prob::scaled_inv_chi_square_log(%1%)";
-      typedef typename stan::partials_return_type<T_y,T_dof,T_scale>::type T_partials_return;
-
-      using stan::math::check_finite;
-      using stan::math::check_positive;
-      using stan::math::check_not_nan;
-      using stan::math::check_consistent_sizes;
-      using stan::math::value_of;
-
-      // check if any vectors are zero length
-      if (!(stan::length(y) 
-            && stan::length(nu) 
-            && stan::length(s)))
-        return 0.0;
-
-<<<<<<< HEAD
-      T_partials_return logp(0.0);
-      if (!check_not_nan(function, y, "Random variable", &logp))
-        return logp;
-      if (!check_finite(function, nu, "Degrees of freedom parameter",
-                        &logp))
-        return logp;
-      if (!check_positive(function, nu, "Degrees of freedom parameter", 
-                          &logp))
-        return logp;
-      if (!check_finite(function, s, "Scale parameter", &logp))
-        return logp;
-      if (!check_positive(function, s, "Scale parameter", &logp))
-        return logp;
-      if (!(check_consistent_sizes(function,
-                                   y,nu,s,
-                                   "Random variable",
-                                   "Degrees of freedom parameter",
-                                   "Scale parameter",
-                                   &logp)))
-        return logp;
-=======
-      double logp(0.0);
-      check_not_nan(function, y, "Random variable", &logp);
-      check_finite(function, nu, "Degrees of freedom parameter", &logp);
-      check_positive(function, nu, "Degrees of freedom parameter", &logp);
-      check_finite(function, s, "Scale parameter", &logp);
-      check_positive(function, s, "Scale parameter", &logp);
-      check_consistent_sizes(function,
-                             y,nu,s,
-                             "Random variable",
-                             "Degrees of freedom parameter",
-                             "Scale parameter",
-                             &logp);
->>>>>>> 14aa19d2
-
-      // check if no variables are involved and prop-to
-      if (!include_summand<propto,T_y,T_dof,T_scale>::value)
-        return 0.0;
-
-      VectorView<const T_y> y_vec(y);
-      VectorView<const T_dof> nu_vec(nu);
-      VectorView<const T_scale> s_vec(s);
-      size_t N = max_size(y, nu, s);
-
-      for (size_t n = 0; n < N; n++) {
-        if (value_of(y_vec[n]) <= 0)
-          return LOG_ZERO;
-      }
-
-      using boost::math::lgamma;
-      using boost::math::digamma;
-      using stan::math::multiply_log;
-      using stan::math::square;
-      
-      DoubleVectorView<T_partials_return,
-                       include_summand<propto,T_dof,T_y,T_scale>::value,
-                       is_vector<T_dof>::value> half_nu(length(nu));
-      for (size_t i = 0; i < length(nu); i++)
-        if (include_summand<propto,T_dof,T_y,T_scale>::value)
-          half_nu[i] = 0.5 * value_of(nu_vec[i]);
-
-      DoubleVectorView<T_partials_return,
-                       include_summand<propto,T_dof,T_y>::value,
-                       is_vector<T_y>::value> log_y(length(y));      
-      for (size_t i = 0; i < length(y); i++)
-        if (include_summand<propto,T_dof,T_y>::value)
-          log_y[i] = log(value_of(y_vec[i]));
-
-      DoubleVectorView<T_partials_return,
-                       include_summand<propto,T_dof,T_y,T_scale>::value,
-                       is_vector<T_y>::value> inv_y(length(y));
-      for (size_t i = 0; i < length(y); i++)
-        if (include_summand<propto,T_dof,T_y,T_scale>::value)
-          inv_y[i] = 1.0 / value_of(y_vec[i]);
-      
-      DoubleVectorView<T_partials_return,
-                       include_summand<propto,T_dof,T_scale>::value,
-                       is_vector<T_scale>::value> log_s(length(s));
-      for (size_t i = 0; i < length(s); i++)
-        if (include_summand<propto,T_dof,T_scale>::value)
-          log_s[i] = log(value_of(s_vec[i]));
-      
-      DoubleVectorView<T_partials_return,
-                       include_summand<propto,T_dof>::value,
-                       is_vector<T_dof>::value> log_half_nu(length(nu));
-      DoubleVectorView<T_partials_return,
-                       include_summand<propto,T_dof>::value,
-                       is_vector<T_dof>::value> lgamma_half_nu(length(nu));
-      DoubleVectorView<T_partials_return,
-                       !is_constant_struct<T_dof>::value,
-                       is_vector<T_dof>::value> 
-        digamma_half_nu_over_two(length(nu));
-      for (size_t i = 0; i < length(nu); i++) {
-        if (include_summand<propto,T_dof>::value)
-          lgamma_half_nu[i] = lgamma(half_nu[i]);
-        if (include_summand<propto,T_dof>::value)
-          log_half_nu[i] = log(half_nu[i]);
-        if (!is_constant_struct<T_dof>::value)
-          digamma_half_nu_over_two[i] = digamma(half_nu[i]) * 0.5;
-      }
-
-      agrad::OperandsAndPartials<T_y,T_dof,T_scale> 
-        operands_and_partials(y, nu, s);
-      for (size_t n = 0; n < N; n++) {
-        const T_partials_return s_dbl = value_of(s_vec[n]);
-        const T_partials_return nu_dbl = value_of(nu_vec[n]);
-        if (include_summand<propto,T_dof>::value) 
-          logp += half_nu[n] * log_half_nu[n] - lgamma_half_nu[n];
-        if (include_summand<propto,T_dof,T_scale>::value)
-          logp += nu_dbl * log_s[n];
-        if (include_summand<propto,T_dof,T_y>::value)
-          logp -= (half_nu[n]+1.0) * log_y[n];
-        if (include_summand<propto,T_dof,T_y,T_scale>::value)
-          logp -= half_nu[n] * s_dbl*s_dbl * inv_y[n];
-
-        if (!is_constant_struct<T_y>::value) {
-          operands_and_partials.d_x1[n] 
-            += -(half_nu[n] + 1.0) * inv_y[n] 
-            + half_nu[n] * s_dbl*s_dbl * inv_y[n]*inv_y[n];
-        }
-        if (!is_constant_struct<T_dof>::value) {
-          operands_and_partials.d_x2[n] 
-            += 0.5 * log_half_nu[n] + 0.5
-            - digamma_half_nu_over_two[n]
-            + log_s[n]
-            - 0.5 * log_y[n]
-            - 0.5* s_dbl*s_dbl * inv_y[n];
-        }
-        if (!is_constant_struct<T_scale>::value) {
-          operands_and_partials.d_x3[n] 
-            += nu_dbl / s_dbl - nu_dbl * inv_y[n] * s_dbl;
-        }
-      }
-      return operands_and_partials.to_var(logp,y,nu,s);
-    }
-
-    template <typename T_y, typename T_dof, typename T_scale>
-    inline
-    typename return_type<T_y,T_dof,T_scale>::type
-    scaled_inv_chi_square_log(const T_y& y, const T_dof& nu, const T_scale& s) {
-      return scaled_inv_chi_square_log<false>(y,nu,s);
-    }
-      
-    /**
-     * The CDF of a scaled inverse chi-squared density for y with the
-     * specified degrees of freedom parameter and scale parameter.
-     * 
-     * @param y A scalar variable.
-     * @param nu Degrees of freedom.
-     * @param s Scale parameter.
-     * @throw std::domain_error if nu is not greater than 0
-     * @throw std::domain_error if s is not greater than 0.
-     * @throw std::domain_error if y is not greater than 0.
-     * @tparam T_y Type of scalar.
-     * @tparam T_dof Type of degrees of freedom.
-     */
-      
-    template <typename T_y, typename T_dof, typename T_scale>
-    typename return_type<T_y, T_dof, T_scale>::type
-    scaled_inv_chi_square_cdf(const T_y& y, const T_dof& nu, 
-                              const T_scale& s) {
-      typedef typename stan::partials_return_type<T_y,T_dof,T_scale>::type T_partials_return;
-
-      // Size checks
-      if (!(stan::length(y) && stan::length(nu) && stan::length(s)))
-        return 1.0;
-      
-      static const char* function
-        = "stan::prob::scaled_inv_chi_square_cdf(%1%)";
-          
-      using stan::math::check_finite;
-      using stan::math::check_positive;
-      using stan::math::check_not_nan;
-      using stan::math::check_consistent_sizes;
-      using stan::math::check_nonnegative;
-      using stan::math::value_of;
-          
-      T_partials_return P(1.0);
-          
-      check_not_nan(function, y, "Random variable", &P);
-      check_nonnegative(function, y, "Random variable", &P);
-      check_finite(function, nu, "Degrees of freedom parameter", &P);
-      check_positive(function, nu, "Degrees of freedom parameter", &P);
-      check_finite(function, s, "Scale parameter", &P);
-      check_positive(function, s, "Scale parameter", &P);
-      check_consistent_sizes(function, y, nu, s,
-                             "Random variable", 
-                             "Degrees of freedom parameter",
-                             "Scale parameter",
-                             &P);
-          
-      // Wrap arguments in vectors
-      VectorView<const T_y> y_vec(y);
-      VectorView<const T_dof> nu_vec(nu);
-      VectorView<const T_scale> s_vec(s);
-      size_t N = max_size(y, nu, s);
-          
-      agrad::OperandsAndPartials<T_y, T_dof, T_scale> 
-        operands_and_partials(y, nu, s);
-          
-      // Explicit return for extreme values
-      // The gradients are technically ill-defined, but treated as zero
-          
-      for (size_t i = 0; i < stan::length(y); i++) {
-        if (value_of(y_vec[i]) == 0) 
-          return operands_and_partials.to_var(0.0,y,nu,s);
-      }
-          
-      // Compute CDF and its gradients
-      using boost::math::gamma_p_derivative;
-      using boost::math::gamma_q;
-      using boost::math::digamma;
-      using boost::math::tgamma;
-          
-      // Cache a few expensive function calls if nu is a parameter
-      DoubleVectorView<T_partials_return,
-                       !is_constant_struct<T_dof>::value,
-                       is_vector<T_dof>::value> gamma_vec(stan::length(nu));
-      DoubleVectorView<T_partials_return,
-                       !is_constant_struct<T_dof>::value,
-                       is_vector<T_dof>::value> digamma_vec(stan::length(nu));
-          
-      if (!is_constant_struct<T_dof>::value) {
-        for (size_t i = 0; i < stan::length(nu); i++) {
-          const T_partials_return half_nu_dbl = 0.5 * value_of(nu_vec[i]);
-          gamma_vec[i] = tgamma(half_nu_dbl);
-          digamma_vec[i] = digamma(half_nu_dbl);
-        }
-      }
-          
-      // Compute vectorized CDF and gradient
-      for (size_t n = 0; n < N; n++) {
-              
-        // Explicit results for extreme values
-        // The gradients are technically ill-defined, but treated as zero
-        if (value_of(y_vec[n]) == std::numeric_limits<double>::infinity()) {
-          continue;
-        }
-              
-        // Pull out values
-        const T_partials_return y_dbl = value_of(y_vec[n]);
-        const T_partials_return y_inv_dbl = 1.0 / y_dbl;
-        const T_partials_return half_nu_dbl = 0.5 * value_of(nu_vec[n]);
-        const T_partials_return s_dbl = value_of(s_vec[n]);
-        const T_partials_return half_s2_overx_dbl = 0.5 * s_dbl * s_dbl * y_inv_dbl;
-        const T_partials_return half_nu_s2_overx_dbl 
-          = 2.0 * half_nu_dbl * half_s2_overx_dbl;
-                    
-        // Compute
-        const T_partials_return Pn = gamma_q(half_nu_dbl, half_nu_s2_overx_dbl);
-                    
-        P *= Pn;
-              
-        if (!is_constant_struct<T_y>::value)
-          operands_and_partials.d_x1[n] 
-            += half_nu_s2_overx_dbl * y_inv_dbl 
-            * gamma_p_derivative(half_nu_dbl, half_nu_s2_overx_dbl) / Pn;
-                    
-        if (!is_constant_struct<T_dof>::value)
-          operands_and_partials.d_x2[n] 
-            += (0.5 * stan::math::gradRegIncGamma(half_nu_dbl,
-                                                  half_nu_s2_overx_dbl,
-                                                  gamma_vec[n], digamma_vec[n])
-                - half_s2_overx_dbl 
-                * gamma_p_derivative(half_nu_dbl, half_nu_s2_overx_dbl) )
-            / Pn;
-                    
-        if (!is_constant_struct<T_scale>::value)
-          operands_and_partials.d_x3[n] 
-            += - 2.0 * half_nu_dbl * s_dbl * y_inv_dbl 
-            * gamma_p_derivative(half_nu_dbl, half_nu_s2_overx_dbl) / Pn;
-              
-      }
-          
-      if (!is_constant_struct<T_y>::value)
-        for(size_t n = 0; n < stan::length(y); ++n) 
-          operands_and_partials.d_x1[n] *= P;
-      if (!is_constant_struct<T_dof>::value)
-        for(size_t n = 0; n < stan::length(nu); ++n) 
-          operands_and_partials.d_x2[n] *= P;
-      if (!is_constant_struct<T_scale>::value)
-        for(size_t n = 0; n < stan::length(s); ++n) 
-          operands_and_partials.d_x3[n] *= P;
-          
-      return operands_and_partials.to_var(P,y,nu,s);
-    }
-      
-    template <typename T_y, typename T_dof, typename T_scale>
-    typename return_type<T_y, T_dof, T_scale>::type
-    scaled_inv_chi_square_cdf_log(const T_y& y, const T_dof& nu, 
-                                  const T_scale& s) {
-      typedef typename stan::partials_return_type<T_y,T_dof,T_scale>::type T_partials_return;
-
-      // Size checks
-      if (!(stan::length(y) && stan::length(nu) && stan::length(s)))
-        return 0.0;
-      
-      static const char* function
-        = "stan::prob::scaled_inv_chi_square_cdf_log(%1%)";
-          
-      using stan::math::check_finite;
-      using stan::math::check_positive;
-      using stan::math::check_not_nan;
-      using stan::math::check_consistent_sizes;
-      using stan::math::check_nonnegative;
-      using stan::math::value_of;
-          
-      T_partials_return P(0.0);
-          
-      check_not_nan(function, y, "Random variable", &P);
-      check_nonnegative(function, y, "Random variable", &P);
-      check_finite(function, nu, "Degrees of freedom parameter", &P);
-      check_positive(function, nu, "Degrees of freedom parameter", &P);
-      check_finite(function, s, "Scale parameter", &P);
-      check_positive(function, s, "Scale parameter", &P);
-      check_consistent_sizes(function, y, nu, s,
-                             "Random variable", 
-                             "Degrees of freedom parameter",
-                             "Scale parameter",
-                             &P);
-          
-      // Wrap arguments in vectors
-      VectorView<const T_y> y_vec(y);
-      VectorView<const T_dof> nu_vec(nu);
-      VectorView<const T_scale> s_vec(s);
-      size_t N = max_size(y, nu, s);
-          
-      agrad::OperandsAndPartials<T_y, T_dof, T_scale> 
-        operands_and_partials(y, nu, s);
-          
-      // Explicit return for extreme values
-      // The gradients are technically ill-defined, but treated as zero
-      for (size_t i = 0; i < stan::length(y); i++) {
-        if (value_of(y_vec[i]) == 0) 
-          return operands_and_partials.to_var(stan::math::negative_infinity(),y,nu,s);
-      }
-          
-      // Compute cdf_log and its gradients
-      using boost::math::gamma_p_derivative;
-      using boost::math::gamma_q;
-      using boost::math::digamma;
-      using boost::math::tgamma;
-          
-      // Cache a few expensive function calls if nu is a parameter
-      DoubleVectorView<T_partials_return,
-                       !is_constant_struct<T_dof>::value,
-                       is_vector<T_dof>::value> gamma_vec(stan::length(nu));
-      DoubleVectorView<T_partials_return,
-                       !is_constant_struct<T_dof>::value,
-                       is_vector<T_dof>::value> digamma_vec(stan::length(nu));
-          
-      if (!is_constant_struct<T_dof>::value) {
-        for (size_t i = 0; i < stan::length(nu); i++) {
-          const T_partials_return half_nu_dbl = 0.5 * value_of(nu_vec[i]);
-          gamma_vec[i] = tgamma(half_nu_dbl);
-          digamma_vec[i] = digamma(half_nu_dbl);
-        }
-      }
-          
-      // Compute vectorized cdf_log and gradient
-      for (size_t n = 0; n < N; n++) {
-              
-        // Explicit results for extreme values
-        // The gradients are technically ill-defined, but treated as zero
-        if (value_of(y_vec[n]) == std::numeric_limits<double>::infinity()) {
-          continue;
-        }
-              
-        // Pull out values
-        const T_partials_return y_dbl = value_of(y_vec[n]);
-        const T_partials_return y_inv_dbl = 1.0 / y_dbl;
-        const T_partials_return half_nu_dbl = 0.5 * value_of(nu_vec[n]);
-        const T_partials_return s_dbl = value_of(s_vec[n]);
-        const T_partials_return half_s2_overx_dbl = 0.5 * s_dbl * s_dbl * y_inv_dbl;
-        const T_partials_return half_nu_s2_overx_dbl 
-          = 2.0 * half_nu_dbl * half_s2_overx_dbl;
-                    
-        // Compute
-        const T_partials_return Pn = gamma_q(half_nu_dbl, half_nu_s2_overx_dbl);
-                    
-        P += log(Pn);
-              
-        if (!is_constant_struct<T_y>::value)
-          operands_and_partials.d_x1[n] 
-            += half_nu_s2_overx_dbl * y_inv_dbl 
-            * gamma_p_derivative(half_nu_dbl, half_nu_s2_overx_dbl) / Pn;
-        if (!is_constant_struct<T_dof>::value)
-          operands_and_partials.d_x2[n] 
-            += (0.5 * stan::math::gradRegIncGamma(half_nu_dbl,
-                                                  half_nu_s2_overx_dbl,
-                                                  gamma_vec[n], digamma_vec[n])
-                - half_s2_overx_dbl 
-                * gamma_p_derivative(half_nu_dbl, half_nu_s2_overx_dbl) )
-            / Pn;
-        if (!is_constant_struct<T_scale>::value)
-          operands_and_partials.d_x3[n] 
-            += - 2.0 * half_nu_dbl * s_dbl * y_inv_dbl 
-            * gamma_p_derivative(half_nu_dbl, half_nu_s2_overx_dbl) / Pn;
-      }
-
-      return operands_and_partials.to_var(P,y,nu,s);
-    }      
-
-    template <typename T_y, typename T_dof, typename T_scale>
-    typename return_type<T_y, T_dof, T_scale>::type
-    scaled_inv_chi_square_ccdf_log(const T_y& y, const T_dof& nu, 
-                                   const T_scale& s) {
-      typedef typename stan::partials_return_type<T_y,T_dof,T_scale>::type T_partials_return;
-
-      // Size checks
-      if (!(stan::length(y) && stan::length(nu) && stan::length(s)))
-        return 0.0;
-      
-      static const char* function
-        = "stan::prob::scaled_inv_chi_square_ccdf_log(%1%)";
-          
-      using stan::math::check_finite;
-      using stan::math::check_positive;
-      using stan::math::check_not_nan;
-      using stan::math::check_consistent_sizes;
-      using stan::math::check_nonnegative;
-      using stan::math::value_of;
-          
-      T_partials_return P(0.0);
-          
-      check_not_nan(function, y, "Random variable", &P);
-      check_nonnegative(function, y, "Random variable", &P);
-      check_finite(function, nu, "Degrees of freedom parameter", &P);
-      check_positive(function, nu, "Degrees of freedom parameter", &P);
-      check_finite(function, s, "Scale parameter", &P);
-      check_positive(function, s, "Scale parameter", &P);
-      check_consistent_sizes(function, y, nu, s,
-                             "Random variable", 
-                             "Degrees of freedom parameter",
-                             "Scale parameter",
-                             &P);
-          
-      // Wrap arguments in vectors
-      VectorView<const T_y> y_vec(y);
-      VectorView<const T_dof> nu_vec(nu);
-      VectorView<const T_scale> s_vec(s);
-      size_t N = max_size(y, nu, s);
-          
-      agrad::OperandsAndPartials<T_y, T_dof, T_scale> 
-        operands_and_partials(y, nu, s);
-          
-      // Explicit return for extreme values
-      // The gradients are technically ill-defined, but treated as zero
-      for (size_t i = 0; i < stan::length(y); i++) {
-        if (value_of(y_vec[i]) == 0) 
-          return operands_and_partials.to_var(0.0,y,nu,s);
-      }
-          
-      // Compute cdf_log and its gradients
-      using boost::math::gamma_p_derivative;
-      using boost::math::gamma_q;
-      using boost::math::digamma;
-      using boost::math::tgamma;
-          
-      // Cache a few expensive function calls if nu is a parameter
-      DoubleVectorView<T_partials_return,
-                       !is_constant_struct<T_dof>::value,
-                       is_vector<T_dof>::value> gamma_vec(stan::length(nu));
-      DoubleVectorView<T_partials_return,
-                       !is_constant_struct<T_dof>::value,
-                       is_vector<T_dof>::value> digamma_vec(stan::length(nu));
-          
-      if (!is_constant_struct<T_dof>::value) {
-        for (size_t i = 0; i < stan::length(nu); i++) {
-          const T_partials_return half_nu_dbl = 0.5 * value_of(nu_vec[i]);
-          gamma_vec[i] = tgamma(half_nu_dbl);
-          digamma_vec[i] = digamma(half_nu_dbl);
-        }
-      }
-          
-      // Compute vectorized cdf_log and gradient
-      for (size_t n = 0; n < N; n++) {
-              
-        // Explicit results for extreme values
-        // The gradients are technically ill-defined, but treated as zero
-        if (value_of(y_vec[n]) == std::numeric_limits<double>::infinity()) {
-          return operands_and_partials.to_var(stan::math::negative_infinity(),y,nu,s);
-        }
-              
-        // Pull out values
-        const T_partials_return y_dbl = value_of(y_vec[n]);
-        const T_partials_return y_inv_dbl = 1.0 / y_dbl;
-        const T_partials_return half_nu_dbl = 0.5 * value_of(nu_vec[n]);
-        const T_partials_return s_dbl = value_of(s_vec[n]);
-        const T_partials_return half_s2_overx_dbl = 0.5 * s_dbl * s_dbl * y_inv_dbl;
-        const T_partials_return half_nu_s2_overx_dbl 
-          = 2.0 * half_nu_dbl * half_s2_overx_dbl;
-                    
-        // Compute
-        const T_partials_return Pn = 1.0 - gamma_q(half_nu_dbl, half_nu_s2_overx_dbl);
-                    
-        P += log(Pn);
-              
-        if (!is_constant_struct<T_y>::value)
-          operands_and_partials.d_x1[n] 
-            -= half_nu_s2_overx_dbl * y_inv_dbl 
-            * gamma_p_derivative(half_nu_dbl, half_nu_s2_overx_dbl) / Pn;
-        if (!is_constant_struct<T_dof>::value)
-          operands_and_partials.d_x2[n] 
-            -= (0.5 * stan::math::gradRegIncGamma(half_nu_dbl,
-                                                  half_nu_s2_overx_dbl,
-                                                  gamma_vec[n], digamma_vec[n])
-                - half_s2_overx_dbl 
-                * gamma_p_derivative(half_nu_dbl, half_nu_s2_overx_dbl) )
-            / Pn;
-        if (!is_constant_struct<T_scale>::value)
-          operands_and_partials.d_x3[n] 
-            += 2.0 * half_nu_dbl * s_dbl * y_inv_dbl 
-            * gamma_p_derivative(half_nu_dbl, half_nu_s2_overx_dbl) / Pn;
-      }
-
-      return operands_and_partials.to_var(P,y,nu,s);
-    }  
-
-    template <class RNG>
-    inline double
-    scaled_inv_chi_square_rng(const double nu,
-                              const double s,
-                              RNG& rng) {
-      using boost::variate_generator;
-      using boost::random::chi_squared_distribution;
-
-      static const char* function 
-        = "stan::prob::scaled_inv_chi_square_rng(%1%)";
-      
-      using stan::math::check_finite;
-      using stan::math::check_positive;
-
-      check_finite(function, nu, "Degrees of freedom parameter", (double*)0);
-      check_positive(function, nu, "Degrees of freedom parameter", (double*)0);
-      check_finite(function, s, "Scale parameter", (double*)0);
-      check_positive(function, s, "Scale parameter", (double*)0);
-
-      variate_generator<RNG&, chi_squared_distribution<> >
-        chi_square_rng(rng, chi_squared_distribution<>(nu));
-      return nu * s / chi_square_rng();
-    }    
-  }
-}
-#endif
-
+#ifndef __STAN__PROB__DISTRIBUTIONS__UNIVARIATE__CONTINUOUS__SCALED_INV_CHI_SQUARE_HPP__
+#define __STAN__PROB__DISTRIBUTIONS__UNIVARIATE__CONTINUOUS__SCALED_INV_CHI_SQUARE_HPP__
+
+#include <boost/random/chi_squared_distribution.hpp>
+#include <boost/random/variate_generator.hpp>
+
+#include <stan/agrad/partials_vari.hpp>
+#include <stan/math/error_handling.hpp>
+#include <stan/math/constants.hpp>
+#include <stan/math/functions/square.hpp>
+#include <stan/math/functions/multiply_log.hpp>
+#include <stan/math/functions/value_of.hpp>
+#include <stan/meta/traits.hpp>
+#include <stan/prob/constants.hpp>
+#include <stan/prob/traits.hpp>
+#include <stan/prob/internal_math.hpp>
+
+namespace stan {
+
+  namespace prob {
+
+    /**
+     * The log of a scaled inverse chi-squared density for y with the
+     * specified degrees of freedom parameter and scale parameter.
+     * 
+     \f{eqnarray*}{
+     y &\sim& \mbox{\sf{Inv-}}\chi^2(\nu, s^2) \\
+     \log (p (y \,|\, \nu, s)) &=& \log \left( \frac{(\nu / 2)^{\nu / 2}}{\Gamma (\nu / 2)} s^\nu y^{- (\nu / 2 + 1)} \exp^{-\nu s^2 / (2y)} \right) \\
+     &=& \frac{\nu}{2} \log(\frac{\nu}{2}) - \log (\Gamma (\nu / 2)) + \nu \log(s) - (\frac{\nu}{2} + 1) \log(y) - \frac{\nu s^2}{2y} \\
+     & & \mathrm{ where } \; y > 0
+     \f}
+     * @param y A scalar variable.
+     * @param nu Degrees of freedom.
+     * @param s Scale parameter.
+     * @throw std::domain_error if nu is not greater than 0
+     * @throw std::domain_error if s is not greater than 0.
+     * @throw std::domain_error if y is not greater than 0.
+     * @tparam T_y Type of scalar.
+     * @tparam T_dof Type of degrees of freedom.
+     */
+    template <bool propto,
+              typename T_y, typename T_dof, typename T_scale>
+    typename return_type<T_y,T_dof,T_scale>::type
+    scaled_inv_chi_square_log(const T_y& y, const T_dof& nu, const T_scale& s) {
+      static const char* function 
+        = "stan::prob::scaled_inv_chi_square_log(%1%)";
+      typedef typename stan::partials_return_type<T_y,T_dof,T_scale>::type T_partials_return;
+
+      using stan::math::check_finite;
+      using stan::math::check_positive;
+      using stan::math::check_not_nan;
+      using stan::math::check_consistent_sizes;
+      using stan::math::value_of;
+
+      // check if any vectors are zero length
+      if (!(stan::length(y) 
+            && stan::length(nu) 
+            && stan::length(s)))
+        return 0.0;
+
+      T_partials_return logp(0.0);
+      check_not_nan(function, y, "Random variable", &logp);
+      check_finite(function, nu, "Degrees of freedom parameter", &logp);
+      check_positive(function, nu, "Degrees of freedom parameter", &logp);
+      check_finite(function, s, "Scale parameter", &logp);
+      check_positive(function, s, "Scale parameter", &logp);
+      check_consistent_sizes(function,
+                             y,nu,s,
+                             "Random variable",
+                             "Degrees of freedom parameter",
+                             "Scale parameter",
+                             &logp);
+
+      // check if no variables are involved and prop-to
+      if (!include_summand<propto,T_y,T_dof,T_scale>::value)
+        return 0.0;
+
+      VectorView<const T_y> y_vec(y);
+      VectorView<const T_dof> nu_vec(nu);
+      VectorView<const T_scale> s_vec(s);
+      size_t N = max_size(y, nu, s);
+
+      for (size_t n = 0; n < N; n++) {
+        if (value_of(y_vec[n]) <= 0)
+          return LOG_ZERO;
+      }
+
+      using boost::math::lgamma;
+      using boost::math::digamma;
+      using stan::math::multiply_log;
+      using stan::math::square;
+      
+      DoubleVectorView<T_partials_return,
+                       include_summand<propto,T_dof,T_y,T_scale>::value,
+                       is_vector<T_dof>::value> half_nu(length(nu));
+      for (size_t i = 0; i < length(nu); i++)
+        if (include_summand<propto,T_dof,T_y,T_scale>::value)
+          half_nu[i] = 0.5 * value_of(nu_vec[i]);
+
+      DoubleVectorView<T_partials_return,
+                       include_summand<propto,T_dof,T_y>::value,
+                       is_vector<T_y>::value> log_y(length(y));      
+      for (size_t i = 0; i < length(y); i++)
+        if (include_summand<propto,T_dof,T_y>::value)
+          log_y[i] = log(value_of(y_vec[i]));
+
+      DoubleVectorView<T_partials_return,
+                       include_summand<propto,T_dof,T_y,T_scale>::value,
+                       is_vector<T_y>::value> inv_y(length(y));
+      for (size_t i = 0; i < length(y); i++)
+        if (include_summand<propto,T_dof,T_y,T_scale>::value)
+          inv_y[i] = 1.0 / value_of(y_vec[i]);
+      
+      DoubleVectorView<T_partials_return,
+                       include_summand<propto,T_dof,T_scale>::value,
+                       is_vector<T_scale>::value> log_s(length(s));
+      for (size_t i = 0; i < length(s); i++)
+        if (include_summand<propto,T_dof,T_scale>::value)
+          log_s[i] = log(value_of(s_vec[i]));
+      
+      DoubleVectorView<T_partials_return,
+                       include_summand<propto,T_dof>::value,
+                       is_vector<T_dof>::value> log_half_nu(length(nu));
+      DoubleVectorView<T_partials_return,
+                       include_summand<propto,T_dof>::value,
+                       is_vector<T_dof>::value> lgamma_half_nu(length(nu));
+      DoubleVectorView<T_partials_return,
+                       !is_constant_struct<T_dof>::value,
+                       is_vector<T_dof>::value> 
+        digamma_half_nu_over_two(length(nu));
+      for (size_t i = 0; i < length(nu); i++) {
+        if (include_summand<propto,T_dof>::value)
+          lgamma_half_nu[i] = lgamma(half_nu[i]);
+        if (include_summand<propto,T_dof>::value)
+          log_half_nu[i] = log(half_nu[i]);
+        if (!is_constant_struct<T_dof>::value)
+          digamma_half_nu_over_two[i] = digamma(half_nu[i]) * 0.5;
+      }
+
+      agrad::OperandsAndPartials<T_y,T_dof,T_scale> 
+        operands_and_partials(y, nu, s);
+      for (size_t n = 0; n < N; n++) {
+        const T_partials_return s_dbl = value_of(s_vec[n]);
+        const T_partials_return nu_dbl = value_of(nu_vec[n]);
+        if (include_summand<propto,T_dof>::value) 
+          logp += half_nu[n] * log_half_nu[n] - lgamma_half_nu[n];
+        if (include_summand<propto,T_dof,T_scale>::value)
+          logp += nu_dbl * log_s[n];
+        if (include_summand<propto,T_dof,T_y>::value)
+          logp -= (half_nu[n]+1.0) * log_y[n];
+        if (include_summand<propto,T_dof,T_y,T_scale>::value)
+          logp -= half_nu[n] * s_dbl*s_dbl * inv_y[n];
+
+        if (!is_constant_struct<T_y>::value) {
+          operands_and_partials.d_x1[n] 
+            += -(half_nu[n] + 1.0) * inv_y[n] 
+            + half_nu[n] * s_dbl*s_dbl * inv_y[n]*inv_y[n];
+        }
+        if (!is_constant_struct<T_dof>::value) {
+          operands_and_partials.d_x2[n] 
+            += 0.5 * log_half_nu[n] + 0.5
+            - digamma_half_nu_over_two[n]
+            + log_s[n]
+            - 0.5 * log_y[n]
+            - 0.5* s_dbl*s_dbl * inv_y[n];
+        }
+        if (!is_constant_struct<T_scale>::value) {
+          operands_and_partials.d_x3[n] 
+            += nu_dbl / s_dbl - nu_dbl * inv_y[n] * s_dbl;
+        }
+      }
+      return operands_and_partials.to_var(logp,y,nu,s);
+    }
+
+    template <typename T_y, typename T_dof, typename T_scale>
+    inline
+    typename return_type<T_y,T_dof,T_scale>::type
+    scaled_inv_chi_square_log(const T_y& y, const T_dof& nu, const T_scale& s) {
+      return scaled_inv_chi_square_log<false>(y,nu,s);
+    }
+      
+    /**
+     * The CDF of a scaled inverse chi-squared density for y with the
+     * specified degrees of freedom parameter and scale parameter.
+     * 
+     * @param y A scalar variable.
+     * @param nu Degrees of freedom.
+     * @param s Scale parameter.
+     * @throw std::domain_error if nu is not greater than 0
+     * @throw std::domain_error if s is not greater than 0.
+     * @throw std::domain_error if y is not greater than 0.
+     * @tparam T_y Type of scalar.
+     * @tparam T_dof Type of degrees of freedom.
+     */
+      
+    template <typename T_y, typename T_dof, typename T_scale>
+    typename return_type<T_y, T_dof, T_scale>::type
+    scaled_inv_chi_square_cdf(const T_y& y, const T_dof& nu, 
+                              const T_scale& s) {
+      typedef typename stan::partials_return_type<T_y,T_dof,T_scale>::type T_partials_return;
+
+      // Size checks
+      if (!(stan::length(y) && stan::length(nu) && stan::length(s)))
+        return 1.0;
+      
+      static const char* function
+        = "stan::prob::scaled_inv_chi_square_cdf(%1%)";
+          
+      using stan::math::check_finite;
+      using stan::math::check_positive;
+      using stan::math::check_not_nan;
+      using stan::math::check_consistent_sizes;
+      using stan::math::check_nonnegative;
+      using stan::math::value_of;
+          
+      T_partials_return P(1.0);
+          
+      check_not_nan(function, y, "Random variable", &P);
+      check_nonnegative(function, y, "Random variable", &P);
+      check_finite(function, nu, "Degrees of freedom parameter", &P);
+      check_positive(function, nu, "Degrees of freedom parameter", &P);
+      check_finite(function, s, "Scale parameter", &P);
+      check_positive(function, s, "Scale parameter", &P);
+      check_consistent_sizes(function, y, nu, s,
+                             "Random variable", 
+                             "Degrees of freedom parameter",
+                             "Scale parameter",
+                             &P);
+          
+      // Wrap arguments in vectors
+      VectorView<const T_y> y_vec(y);
+      VectorView<const T_dof> nu_vec(nu);
+      VectorView<const T_scale> s_vec(s);
+      size_t N = max_size(y, nu, s);
+          
+      agrad::OperandsAndPartials<T_y, T_dof, T_scale> 
+        operands_and_partials(y, nu, s);
+          
+      // Explicit return for extreme values
+      // The gradients are technically ill-defined, but treated as zero
+          
+      for (size_t i = 0; i < stan::length(y); i++) {
+        if (value_of(y_vec[i]) == 0) 
+          return operands_and_partials.to_var(0.0,y,nu,s);
+      }
+          
+      // Compute CDF and its gradients
+      using boost::math::gamma_p_derivative;
+      using boost::math::gamma_q;
+      using boost::math::digamma;
+      using boost::math::tgamma;
+          
+      // Cache a few expensive function calls if nu is a parameter
+      DoubleVectorView<T_partials_return,
+                       !is_constant_struct<T_dof>::value,
+                       is_vector<T_dof>::value> gamma_vec(stan::length(nu));
+      DoubleVectorView<T_partials_return,
+                       !is_constant_struct<T_dof>::value,
+                       is_vector<T_dof>::value> digamma_vec(stan::length(nu));
+          
+      if (!is_constant_struct<T_dof>::value) {
+        for (size_t i = 0; i < stan::length(nu); i++) {
+          const T_partials_return half_nu_dbl = 0.5 * value_of(nu_vec[i]);
+          gamma_vec[i] = tgamma(half_nu_dbl);
+          digamma_vec[i] = digamma(half_nu_dbl);
+        }
+      }
+          
+      // Compute vectorized CDF and gradient
+      for (size_t n = 0; n < N; n++) {
+              
+        // Explicit results for extreme values
+        // The gradients are technically ill-defined, but treated as zero
+        if (value_of(y_vec[n]) == std::numeric_limits<double>::infinity()) {
+          continue;
+        }
+              
+        // Pull out values
+        const T_partials_return y_dbl = value_of(y_vec[n]);
+        const T_partials_return y_inv_dbl = 1.0 / y_dbl;
+        const T_partials_return half_nu_dbl = 0.5 * value_of(nu_vec[n]);
+        const T_partials_return s_dbl = value_of(s_vec[n]);
+        const T_partials_return half_s2_overx_dbl = 0.5 * s_dbl * s_dbl * y_inv_dbl;
+        const T_partials_return half_nu_s2_overx_dbl 
+          = 2.0 * half_nu_dbl * half_s2_overx_dbl;
+                    
+        // Compute
+        const T_partials_return Pn = gamma_q(half_nu_dbl, half_nu_s2_overx_dbl);
+                    
+        P *= Pn;
+              
+        if (!is_constant_struct<T_y>::value)
+          operands_and_partials.d_x1[n] 
+            += half_nu_s2_overx_dbl * y_inv_dbl 
+            * gamma_p_derivative(half_nu_dbl, half_nu_s2_overx_dbl) / Pn;
+                    
+        if (!is_constant_struct<T_dof>::value)
+          operands_and_partials.d_x2[n] 
+            += (0.5 * stan::math::gradRegIncGamma(half_nu_dbl,
+                                                  half_nu_s2_overx_dbl,
+                                                  gamma_vec[n], digamma_vec[n])
+                - half_s2_overx_dbl 
+                * gamma_p_derivative(half_nu_dbl, half_nu_s2_overx_dbl) )
+            / Pn;
+                    
+        if (!is_constant_struct<T_scale>::value)
+          operands_and_partials.d_x3[n] 
+            += - 2.0 * half_nu_dbl * s_dbl * y_inv_dbl 
+            * gamma_p_derivative(half_nu_dbl, half_nu_s2_overx_dbl) / Pn;
+              
+      }
+          
+      if (!is_constant_struct<T_y>::value)
+        for(size_t n = 0; n < stan::length(y); ++n) 
+          operands_and_partials.d_x1[n] *= P;
+      if (!is_constant_struct<T_dof>::value)
+        for(size_t n = 0; n < stan::length(nu); ++n) 
+          operands_and_partials.d_x2[n] *= P;
+      if (!is_constant_struct<T_scale>::value)
+        for(size_t n = 0; n < stan::length(s); ++n) 
+          operands_and_partials.d_x3[n] *= P;
+          
+      return operands_and_partials.to_var(P,y,nu,s);
+    }
+      
+    template <typename T_y, typename T_dof, typename T_scale>
+    typename return_type<T_y, T_dof, T_scale>::type
+    scaled_inv_chi_square_cdf_log(const T_y& y, const T_dof& nu, 
+                                  const T_scale& s) {
+      typedef typename stan::partials_return_type<T_y,T_dof,T_scale>::type T_partials_return;
+
+      // Size checks
+      if (!(stan::length(y) && stan::length(nu) && stan::length(s)))
+        return 0.0;
+      
+      static const char* function
+        = "stan::prob::scaled_inv_chi_square_cdf_log(%1%)";
+          
+      using stan::math::check_finite;
+      using stan::math::check_positive;
+      using stan::math::check_not_nan;
+      using stan::math::check_consistent_sizes;
+      using stan::math::check_nonnegative;
+      using stan::math::value_of;
+          
+      T_partials_return P(0.0);
+          
+      check_not_nan(function, y, "Random variable", &P);
+      check_nonnegative(function, y, "Random variable", &P);
+      check_finite(function, nu, "Degrees of freedom parameter", &P);
+      check_positive(function, nu, "Degrees of freedom parameter", &P);
+      check_finite(function, s, "Scale parameter", &P);
+      check_positive(function, s, "Scale parameter", &P);
+      check_consistent_sizes(function, y, nu, s,
+                             "Random variable", 
+                             "Degrees of freedom parameter",
+                             "Scale parameter",
+                             &P);
+          
+      // Wrap arguments in vectors
+      VectorView<const T_y> y_vec(y);
+      VectorView<const T_dof> nu_vec(nu);
+      VectorView<const T_scale> s_vec(s);
+      size_t N = max_size(y, nu, s);
+          
+      agrad::OperandsAndPartials<T_y, T_dof, T_scale> 
+        operands_and_partials(y, nu, s);
+          
+      // Explicit return for extreme values
+      // The gradients are technically ill-defined, but treated as zero
+      for (size_t i = 0; i < stan::length(y); i++) {
+        if (value_of(y_vec[i]) == 0) 
+          return operands_and_partials.to_var(stan::math::negative_infinity(),y,nu,s);
+      }
+          
+      // Compute cdf_log and its gradients
+      using boost::math::gamma_p_derivative;
+      using boost::math::gamma_q;
+      using boost::math::digamma;
+      using boost::math::tgamma;
+          
+      // Cache a few expensive function calls if nu is a parameter
+      DoubleVectorView<T_partials_return,
+                       !is_constant_struct<T_dof>::value,
+                       is_vector<T_dof>::value> gamma_vec(stan::length(nu));
+      DoubleVectorView<T_partials_return,
+                       !is_constant_struct<T_dof>::value,
+                       is_vector<T_dof>::value> digamma_vec(stan::length(nu));
+          
+      if (!is_constant_struct<T_dof>::value) {
+        for (size_t i = 0; i < stan::length(nu); i++) {
+          const T_partials_return half_nu_dbl = 0.5 * value_of(nu_vec[i]);
+          gamma_vec[i] = tgamma(half_nu_dbl);
+          digamma_vec[i] = digamma(half_nu_dbl);
+        }
+      }
+          
+      // Compute vectorized cdf_log and gradient
+      for (size_t n = 0; n < N; n++) {
+              
+        // Explicit results for extreme values
+        // The gradients are technically ill-defined, but treated as zero
+        if (value_of(y_vec[n]) == std::numeric_limits<double>::infinity()) {
+          continue;
+        }
+              
+        // Pull out values
+        const T_partials_return y_dbl = value_of(y_vec[n]);
+        const T_partials_return y_inv_dbl = 1.0 / y_dbl;
+        const T_partials_return half_nu_dbl = 0.5 * value_of(nu_vec[n]);
+        const T_partials_return s_dbl = value_of(s_vec[n]);
+        const T_partials_return half_s2_overx_dbl = 0.5 * s_dbl * s_dbl * y_inv_dbl;
+        const T_partials_return half_nu_s2_overx_dbl 
+          = 2.0 * half_nu_dbl * half_s2_overx_dbl;
+                    
+        // Compute
+        const T_partials_return Pn = gamma_q(half_nu_dbl, half_nu_s2_overx_dbl);
+                    
+        P += log(Pn);
+              
+        if (!is_constant_struct<T_y>::value)
+          operands_and_partials.d_x1[n] 
+            += half_nu_s2_overx_dbl * y_inv_dbl 
+            * gamma_p_derivative(half_nu_dbl, half_nu_s2_overx_dbl) / Pn;
+        if (!is_constant_struct<T_dof>::value)
+          operands_and_partials.d_x2[n] 
+            += (0.5 * stan::math::gradRegIncGamma(half_nu_dbl,
+                                                  half_nu_s2_overx_dbl,
+                                                  gamma_vec[n], digamma_vec[n])
+                - half_s2_overx_dbl 
+                * gamma_p_derivative(half_nu_dbl, half_nu_s2_overx_dbl) )
+            / Pn;
+        if (!is_constant_struct<T_scale>::value)
+          operands_and_partials.d_x3[n] 
+            += - 2.0 * half_nu_dbl * s_dbl * y_inv_dbl 
+            * gamma_p_derivative(half_nu_dbl, half_nu_s2_overx_dbl) / Pn;
+      }
+
+      return operands_and_partials.to_var(P,y,nu,s);
+    }      
+
+    template <typename T_y, typename T_dof, typename T_scale>
+    typename return_type<T_y, T_dof, T_scale>::type
+    scaled_inv_chi_square_ccdf_log(const T_y& y, const T_dof& nu, 
+                                   const T_scale& s) {
+      typedef typename stan::partials_return_type<T_y,T_dof,T_scale>::type T_partials_return;
+
+      // Size checks
+      if (!(stan::length(y) && stan::length(nu) && stan::length(s)))
+        return 0.0;
+      
+      static const char* function
+        = "stan::prob::scaled_inv_chi_square_ccdf_log(%1%)";
+          
+      using stan::math::check_finite;
+      using stan::math::check_positive;
+      using stan::math::check_not_nan;
+      using stan::math::check_consistent_sizes;
+      using stan::math::check_nonnegative;
+      using stan::math::value_of;
+          
+      T_partials_return P(0.0);
+          
+      check_not_nan(function, y, "Random variable", &P);
+      check_nonnegative(function, y, "Random variable", &P);
+      check_finite(function, nu, "Degrees of freedom parameter", &P);
+      check_positive(function, nu, "Degrees of freedom parameter", &P);
+      check_finite(function, s, "Scale parameter", &P);
+      check_positive(function, s, "Scale parameter", &P);
+      check_consistent_sizes(function, y, nu, s,
+                             "Random variable", 
+                             "Degrees of freedom parameter",
+                             "Scale parameter",
+                             &P);
+          
+      // Wrap arguments in vectors
+      VectorView<const T_y> y_vec(y);
+      VectorView<const T_dof> nu_vec(nu);
+      VectorView<const T_scale> s_vec(s);
+      size_t N = max_size(y, nu, s);
+          
+      agrad::OperandsAndPartials<T_y, T_dof, T_scale> 
+        operands_and_partials(y, nu, s);
+          
+      // Explicit return for extreme values
+      // The gradients are technically ill-defined, but treated as zero
+      for (size_t i = 0; i < stan::length(y); i++) {
+        if (value_of(y_vec[i]) == 0) 
+          return operands_and_partials.to_var(0.0,y,nu,s);
+      }
+          
+      // Compute cdf_log and its gradients
+      using boost::math::gamma_p_derivative;
+      using boost::math::gamma_q;
+      using boost::math::digamma;
+      using boost::math::tgamma;
+          
+      // Cache a few expensive function calls if nu is a parameter
+      DoubleVectorView<T_partials_return,
+                       !is_constant_struct<T_dof>::value,
+                       is_vector<T_dof>::value> gamma_vec(stan::length(nu));
+      DoubleVectorView<T_partials_return,
+                       !is_constant_struct<T_dof>::value,
+                       is_vector<T_dof>::value> digamma_vec(stan::length(nu));
+          
+      if (!is_constant_struct<T_dof>::value) {
+        for (size_t i = 0; i < stan::length(nu); i++) {
+          const T_partials_return half_nu_dbl = 0.5 * value_of(nu_vec[i]);
+          gamma_vec[i] = tgamma(half_nu_dbl);
+          digamma_vec[i] = digamma(half_nu_dbl);
+        }
+      }
+          
+      // Compute vectorized cdf_log and gradient
+      for (size_t n = 0; n < N; n++) {
+              
+        // Explicit results for extreme values
+        // The gradients are technically ill-defined, but treated as zero
+        if (value_of(y_vec[n]) == std::numeric_limits<double>::infinity()) {
+          return operands_and_partials.to_var(stan::math::negative_infinity(),y,nu,s);
+        }
+              
+        // Pull out values
+        const T_partials_return y_dbl = value_of(y_vec[n]);
+        const T_partials_return y_inv_dbl = 1.0 / y_dbl;
+        const T_partials_return half_nu_dbl = 0.5 * value_of(nu_vec[n]);
+        const T_partials_return s_dbl = value_of(s_vec[n]);
+        const T_partials_return half_s2_overx_dbl = 0.5 * s_dbl * s_dbl * y_inv_dbl;
+        const T_partials_return half_nu_s2_overx_dbl 
+          = 2.0 * half_nu_dbl * half_s2_overx_dbl;
+                    
+        // Compute
+        const T_partials_return Pn = 1.0 - gamma_q(half_nu_dbl, half_nu_s2_overx_dbl);
+                    
+        P += log(Pn);
+              
+        if (!is_constant_struct<T_y>::value)
+          operands_and_partials.d_x1[n] 
+            -= half_nu_s2_overx_dbl * y_inv_dbl 
+            * gamma_p_derivative(half_nu_dbl, half_nu_s2_overx_dbl) / Pn;
+        if (!is_constant_struct<T_dof>::value)
+          operands_and_partials.d_x2[n] 
+            -= (0.5 * stan::math::gradRegIncGamma(half_nu_dbl,
+                                                  half_nu_s2_overx_dbl,
+                                                  gamma_vec[n], digamma_vec[n])
+                - half_s2_overx_dbl 
+                * gamma_p_derivative(half_nu_dbl, half_nu_s2_overx_dbl) )
+            / Pn;
+        if (!is_constant_struct<T_scale>::value)
+          operands_and_partials.d_x3[n] 
+            += 2.0 * half_nu_dbl * s_dbl * y_inv_dbl 
+            * gamma_p_derivative(half_nu_dbl, half_nu_s2_overx_dbl) / Pn;
+      }
+
+      return operands_and_partials.to_var(P,y,nu,s);
+    }  
+
+    template <class RNG>
+    inline double
+    scaled_inv_chi_square_rng(const double nu,
+                              const double s,
+                              RNG& rng) {
+      using boost::variate_generator;
+      using boost::random::chi_squared_distribution;
+
+      static const char* function 
+        = "stan::prob::scaled_inv_chi_square_rng(%1%)";
+      
+      using stan::math::check_finite;
+      using stan::math::check_positive;
+
+      check_finite(function, nu, "Degrees of freedom parameter", (double*)0);
+      check_positive(function, nu, "Degrees of freedom parameter", (double*)0);
+      check_finite(function, s, "Scale parameter", (double*)0);
+      check_positive(function, s, "Scale parameter", (double*)0);
+
+      variate_generator<RNG&, chi_squared_distribution<> >
+        chi_square_rng(rng, chi_squared_distribution<>(nu));
+      return nu * s / chi_square_rng();
+    }    
+  }
+}
+#endif
+