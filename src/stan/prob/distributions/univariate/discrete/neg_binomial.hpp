--- conflicted
+++ resolved
@@ -190,16 +190,11 @@
     neg_binomial_cdf(const T_n& n, const T_shape& alpha, 
                      const T_inv_scale& beta) {
       static const char* function = "stan::prob::neg_binomial_cdf(%1%)";
-<<<<<<< HEAD
       typedef typename stan::partials_return_type<T_n,T_shape,
                                                   T_inv_scale>::type 
         T_partials_return;
 
-      using stan::math::check_finite;      
-=======
-          
       using stan::math::check_positive_finite;      
->>>>>>> 9067cb7a
       using stan::math::check_nonnegative;
       using stan::math::check_consistent_sizes;
       using stan::prob::include_summand;
@@ -329,16 +324,11 @@
     neg_binomial_cdf_log(const T_n& n, const T_shape& alpha, 
                          const T_inv_scale& beta) {
       static const char* function = "stan::prob::neg_binomial_cdf_log(%1%)";
-<<<<<<< HEAD
       typedef typename stan::partials_return_type<T_n,T_shape,
                                                   T_inv_scale>::type 
         T_partials_return;
 
-      using stan::math::check_finite;      
-=======
-          
       using stan::math::check_positive_finite;      
->>>>>>> 9067cb7a
       using stan::math::check_nonnegative;
       using stan::math::check_consistent_sizes;
       using stan::prob::include_summand;
@@ -451,16 +441,11 @@
     neg_binomial_ccdf_log(const T_n& n, const T_shape& alpha, 
                           const T_inv_scale& beta) {
       static const char* function = "stan::prob::neg_binomial_ccdf_log(%1%)";
-<<<<<<< HEAD
       typedef typename stan::partials_return_type<T_n,T_shape,
                                                   T_inv_scale>::type
         T_partials_return;
 
-      using stan::math::check_finite;      
-=======
-          
       using stan::math::check_positive_finite;      
->>>>>>> 9067cb7a
       using stan::math::check_nonnegative;
       using stan::math::check_consistent_sizes;
       using stan::prob::include_summand;
