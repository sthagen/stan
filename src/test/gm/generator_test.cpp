#include <iostream>
#include <sstream>
#include <boost/random/additive_combine.hpp> // L'Ecuyer RNG
#include <stan/agrad/var.hpp>
#include <stan/gm/ast.hpp>
#include <stan/gm/generator.hpp>
#include <stan/io/dump.hpp>
#include <test/gm/model_specs/no_main/test_lp.cpp>

#include <gtest/gtest.h>

void test_print_string_literal(const std::string& s,
                               const std::string& s_exp) {
  std::stringstream ss;
  stan::gm::print_string_literal(ss,s);
  EXPECT_EQ(s_exp, ss.str());
}

void test_print_quoted_expression(const stan::gm::expression& e,
                                  const std::string& e_exp) {
  std::stringstream ss;
  stan::gm::print_quoted_expression(ss,e);
  EXPECT_EQ(e_exp, ss.str());
}

TEST(gm,printStringLiteral) {
  test_print_string_literal("","\"\"");
  test_print_string_literal("\\d\\","\"\\\\d\\\\\"");
  test_print_string_literal("ab\"c", "\"ab\\\"c\"");
  test_print_string_literal("'hey,' he said.","\"\\'hey,\\' he said.\"");
}

TEST(gm,printQuotedExpression) {
  using stan::gm::expression;
  using stan::gm::index_op;
  using stan::gm::int_literal;
  using stan::gm::variable;
  using std::vector;
  test_print_quoted_expression(int_literal(1),"\"1\"");
  vector<expression> args;

  expression expr(variable("foo"));
  vector<vector<expression> > dimss;
  vector<expression> dim;
  dim.push_back(int_literal(1));
  dimss.push_back(dim);
  std::string s_exp = "\"get_base1(foo,1,\\\"foo\\\",1)\"";
  test_print_quoted_expression(index_op(expr,dimss),
                               s_exp);
}


TEST(gm, logProbPolymorphismDouble) {
  using std::vector;
  using Eigen::Matrix;
  using Eigen::Dynamic;

  std::string txt = "foo <- 3\nbar <- 4";
  std::stringstream in(txt);
  stan::io::dump dump(in);

  test_lp_namespace::test_lp model(dump);

  std::vector<double> params_r(2);
  params_r[0] = 1.0;
  params_r[1] = -3.2;

  std::vector<int> params_i;
  
  Matrix<double, Dynamic, 1> params_r_vec(2);
  for (int i = 0; i < 2; ++i)
    params_r_vec(i) = params_r[i];

  double lp1 = model.log_prob<true,true>(params_r, params_i, 0);
  double lp2 = model.log_prob<true,true>(params_r_vec, 0);
  EXPECT_FLOAT_EQ(lp1, lp2);

  lp1 = model.log_prob<true,false>(params_r, params_i, 0);
  lp2 = model.log_prob<true,false>(params_r_vec, 0);
  EXPECT_FLOAT_EQ(lp1, lp2);

  lp1 = model.log_prob<false,true>(params_r, params_i, 0);
  lp2 = model.log_prob<false,true>(params_r_vec, 0);
  EXPECT_FLOAT_EQ(lp1, lp2);

  lp1 = model.log_prob<false,false>(params_r, params_i, 0);
  lp2 = model.log_prob<false,false>(params_r_vec, 0);
  EXPECT_FLOAT_EQ(lp1, lp2);

  // only test write_csv for doubles -- no var allowed
  std::stringstream s1;
  std::stringstream s2;
  boost::ecuyer1988 rng(123);
  model.write_csv(rng,params_r,params_i,s1,0);
  model.write_csv(rng,params_r_vec,s2,0);
  EXPECT_EQ(s1.str(), s2.str());

  // only test generate_inits for doubles -- no var allowed
  std::string init_txt = "y <- c(-2.9,1.2)";
  std::stringstream init_in(init_txt);
  stan::io::dump init_dump(init_in);
  std::vector<int> params_i_init;
  std::vector<double> params_r_init;
  model.transform_inits(init_dump, params_i_init, params_r_init);
<<<<<<< HEAD
  EXPECT_EQ(0, params_i_init.size());
  EXPECT_EQ(2, params_r_init.size());

  Matrix<double,Dynamic,1> params_r_vec_init;
  model.transform_inits(init_dump, params_r_vec_init);
  EXPECT_EQ(params_r.size(), params_r_vec_init.size());
=======
  EXPECT_EQ(0U, params_i_init.size());
  EXPECT_EQ(2U, params_r_init.size());

  Matrix<double,Dynamic,1> params_r_vec_init;
  model.transform_inits(init_dump, params_r_vec_init);
  EXPECT_EQ(int(params_r.size()), params_r_vec_init.size());
>>>>>>> 65ceb15f
  for (int i = 0; i < params_r_vec_init.size(); ++i)
    EXPECT_FLOAT_EQ(params_r_init[i], params_r_vec_init(i));

  // only test write_array for doubles --- no var allowed
  std::vector<double> params_r_write(2);
  params_r_write[0] = -3.2;  
  params_r_write[1] = 1.79;
  std::vector<int> params_i_write;
  
  Matrix<double,Dynamic,1> params_r_vec_write(2);
  params_r_vec_write << -3.2, 1.79;

  for (int incl_tp = 0; incl_tp < 2; ++incl_tp) {
    for (int incl_gq = 0; incl_gq < 2; ++incl_gq) { 
      std::vector<double> vars_write;
      Matrix<double,Dynamic,1> vars_vec_write(17);
      model.write_array(rng, params_r_write, params_i_write, vars_write, incl_tp, incl_gq, 0);
      model.write_array(rng, params_r_vec_write, vars_vec_write, incl_tp, incl_gq, 0);
<<<<<<< HEAD
      EXPECT_EQ(vars_write.size(), vars_vec_write.size());
=======
      EXPECT_EQ(int(vars_write.size()), vars_vec_write.size());
>>>>>>> 65ceb15f
      for (int i = 0; i < vars_vec_write.size(); ++i)
        EXPECT_FLOAT_EQ(vars_write[i], vars_vec_write(i));
    }
  }

}
TEST(gm, logProbPolymorphismVar) {
  using std::vector;
  using Eigen::Matrix;
  using Eigen::Dynamic;
  using stan::agrad::var;

  std::string txt = "foo <- 3\nbar <- 4";
  std::stringstream in(txt);
  stan::io::dump dump(in);

  test_lp_namespace::test_lp model(dump);

  std::vector<var> params_r(2);
  params_r[0] = 1.0;
  params_r[1] = -3.2;

  std::vector<int> params_i;
  
  Matrix<var, Dynamic, 1> params_r_vec(2);
  for (int i = 0; i < 2; ++i)
    params_r_vec(i) = params_r[i];

  var lp1 = model.log_prob<true,true>(params_r, params_i, 0);
  var lp2 = model.log_prob<true,true>(params_r_vec, 0);
  EXPECT_FLOAT_EQ(lp1.val(), lp2.val());

  lp1 = model.log_prob<true,false>(params_r, params_i, 0);
  lp2 = model.log_prob<true,false>(params_r_vec, 0);
  EXPECT_FLOAT_EQ(lp1.val(), lp2.val());

  lp1 = model.log_prob<false,true>(params_r, params_i, 0);
  lp2 = model.log_prob<false,true>(params_r_vec, 0);
  EXPECT_FLOAT_EQ(lp1.val(), lp2.val());

  lp1 = model.log_prob<false,false>(params_r, params_i, 0);
  lp2 = model.log_prob<false,false>(params_r_vec, 0);
  EXPECT_FLOAT_EQ(lp1.val(), lp2.val());
}

// * write_csv
// * transform_inits<|MERGE_RESOLUTION|>--- conflicted
+++ resolved
@@ -102,21 +102,12 @@
   std::vector<int> params_i_init;
   std::vector<double> params_r_init;
   model.transform_inits(init_dump, params_i_init, params_r_init);
-<<<<<<< HEAD
-  EXPECT_EQ(0, params_i_init.size());
-  EXPECT_EQ(2, params_r_init.size());
-
-  Matrix<double,Dynamic,1> params_r_vec_init;
-  model.transform_inits(init_dump, params_r_vec_init);
-  EXPECT_EQ(params_r.size(), params_r_vec_init.size());
-=======
   EXPECT_EQ(0U, params_i_init.size());
   EXPECT_EQ(2U, params_r_init.size());
 
   Matrix<double,Dynamic,1> params_r_vec_init;
   model.transform_inits(init_dump, params_r_vec_init);
   EXPECT_EQ(int(params_r.size()), params_r_vec_init.size());
->>>>>>> 65ceb15f
   for (int i = 0; i < params_r_vec_init.size(); ++i)
     EXPECT_FLOAT_EQ(params_r_init[i], params_r_vec_init(i));
 
@@ -135,11 +126,7 @@
       Matrix<double,Dynamic,1> vars_vec_write(17);
       model.write_array(rng, params_r_write, params_i_write, vars_write, incl_tp, incl_gq, 0);
       model.write_array(rng, params_r_vec_write, vars_vec_write, incl_tp, incl_gq, 0);
-<<<<<<< HEAD
-      EXPECT_EQ(vars_write.size(), vars_vec_write.size());
-=======
       EXPECT_EQ(int(vars_write.size()), vars_vec_write.size());
->>>>>>> 65ceb15f
       for (int i = 0; i < vars_vec_write.size(); ++i)
         EXPECT_FLOAT_EQ(vars_write[i], vars_vec_write(i));
     }
