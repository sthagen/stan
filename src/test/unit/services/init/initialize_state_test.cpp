--- conflicted
+++ resolved
@@ -8,8 +8,6 @@
 #include <boost/math/special_functions/fpclassify.hpp>
 #include <gtest/gtest.h>
 #include <test/unit/util.hpp>
-
-typedef stan::interface_callbacks::writer::stream_writer writer_t;
 
 // Mock Model
 class mock_model: public stan::model::prob_grad {
@@ -320,11 +318,7 @@
     model(3),
     inf_model(3),
     throwing_model(3),
-<<<<<<< HEAD
     writer(writer_ss) {}
-=======
-    writer(output) {}
->>>>>>> 1a871242
 
   void SetUp() {
     cont_params = Eigen::VectorXd::Zero(3);
@@ -342,7 +336,6 @@
   mock_throwing_model throwing_model;
   mock_rng rng;
   std::stringstream writer_ss;
-  writer_t writer;
   mock_context_factory context_factory;
   stan::interface_callbacks::writer::stream_writer writer;
 };
@@ -848,13 +841,8 @@
 
 class StanServices2 : public testing::Test {
 public:
-<<<<<<< HEAD
-  StanServices2() 
+  StanServices2()
     : writer(writer_ss) {}
-=======
-  StanServices2()
-    : writer(output) {}
->>>>>>> 1a871242
 
   void SetUp() {
     cont_params = Eigen::VectorXd::Zero(8);
@@ -869,7 +857,6 @@
   mock_model2 model;
   mock_rng rng;
   std::stringstream writer_ss;
-  writer_t writer;
   mock_context_factory2 context_factory;
   stan::interface_callbacks::writer::stream_writer writer;
 };
@@ -964,39 +951,24 @@
   using stan::services::init::initialize_state_random;
   using stan::services::init::initialize_state_values;
 
-<<<<<<< HEAD
+  init = "0";
+  writer_ss.str("");
   EXPECT_NO_THROW(initialize_state(init, cont_params, model, rng, writer, context_factory));
-  EXPECT_EQ("Initialization from source failed.\nmissing some parameters\n", writer_ss.str());
+  EXPECT_EQ("", writer_ss.str());
 
   writer_ss.str("");
   EXPECT_NO_THROW(initialize_state_source(init, cont_params, model, rng, writer, context_factory));
 
   writer_ss.str("");
   EXPECT_NO_THROW(initialize_state_source_and_random(init, 0.5, cont_params, model, rng, writer, context_factory));
-=======
-  init = "0";
-  output.str("");
-  EXPECT_NO_THROW(initialize_state(init, cont_params, model, rng, writer, context_factory));
-  EXPECT_EQ("", output.str());
-
-  output.str("");
-  EXPECT_NO_THROW(initialize_state_source(init, cont_params, model, rng, writer, context_factory));
-
-  output.str("");
-  EXPECT_NO_THROW(initialize_state_source_and_random(init, 0.5, cont_params, model, rng, writer, context_factory));
-
-  output.str("");
-  EXPECT_NO_THROW(initialize_state_random(0.5, cont_params, model, rng, writer));
->>>>>>> 1a871242
 
   writer_ss.str("");
   EXPECT_NO_THROW(initialize_state_random(0.5, cont_params, model, rng, writer));
 
-<<<<<<< HEAD
   writer_ss.str("");
-=======
-  output.str("");
->>>>>>> 1a871242
+  EXPECT_NO_THROW(initialize_state_random(0.5, cont_params, model, rng, writer));
+
+  writer_ss.str("");
   EXPECT_NO_THROW(initialize_state_values(cont_params, model, writer));
 
   stan::test::reset_std_streams();
