--- conflicted
+++ resolved
@@ -7,44 +7,13 @@
 typedef stan::interface_callbacks::writer::stream_writer writer_t;
 
 const std::string model_name = "model name";
-<<<<<<< HEAD
-const std::string prefix = "prefix";
-
-TEST(StanUi, write_model_nostream) {
-  std::stringstream writer_ss;
-  writer_t writer(writer_ss);
-  EXPECT_NO_THROW(stan::services::io::write_model(writer, model_name, prefix));
-  EXPECT_NO_THROW(stan::services::io::write_model(writer, model_name));
-}
-
-TEST(StanUi, write_model_noprefix) {
-  std::stringstream writer_ss;
-  writer_t writer(writer_ss);
-  std::string expected_output;
-  expected_output = " model = " + model_name + "\n";
-
-  EXPECT_NO_THROW(stan::services::io::write_model(writer, model_name));
-  EXPECT_EQ(expected_output, writer_ss.str());
-}
-
-TEST(StanUi, write_model) {
-  std::stringstream writer_ss;
-  writer_t writer(writer_ss);
-=======
 
 TEST(StanUi, write_model) {
   std::stringstream ss;
   stan::interface_callbacks::writer::stream_writer writer(ss);
->>>>>>> 3620522f
   std::string expected_output;
   expected_output = "model = " + model_name + "\n";
 
-<<<<<<< HEAD
-  EXPECT_NO_THROW(stan::services::io::write_model(writer, model_name, prefix));
-  EXPECT_EQ(expected_output, writer_ss.str());
-}
-=======
   EXPECT_NO_THROW(stan::services::io::write_model(writer, model_name));
   EXPECT_EQ(expected_output, ss.str());
-}
->>>>>>> 3620522f
+}