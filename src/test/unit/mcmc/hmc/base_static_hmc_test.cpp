#include <test/unit/mcmc/hmc/mock_hmc.hpp>
#include <stan/mcmc/hmc/static/base_static_hmc.hpp>
<<<<<<< HEAD
=======
#include <stan/interface_callbacks/writer/base_writer.hpp>
#include <stan/interface_callbacks/writer/stream_writer.hpp>
>>>>>>> 6796c997
#include <boost/random/additive_combine.hpp>
#include <gtest/gtest.h>

typedef boost::ecuyer1988 rng_t;

namespace stan {
  namespace mcmc {
    
    // Mock Static HMC
    class mock_static_hmc: public base_static_hmc<mock_model,
                                                  mock_hamiltonian,
                                                  mock_integrator,
                                                  rng_t> {
      
    public:
      
      mock_static_hmc(mock_model &m, rng_t& rng)
<<<<<<< HEAD
        : base_static_hmc<mock_model, mock_hamiltonian, mock_integrator, rng_t>(m, rng)
      { this->name_ = "Mock Static HMC"; }
=======
        : base_static_hmc<mock_model,mock_hamiltonian,mock_integrator,rng_t>(m, rng)
      { }
>>>>>>> 6796c997
      
    };
    
  }
}

TEST(McmcBaseStaticHMC, set_nominal_stepsize) {
  rng_t base_rng(0);
  
  std::vector<double> q(5, 1.0);
  std::vector<int> r(2, 2);
  
  stan::mcmc::mock_model model(q.size());

  stan::mcmc::mock_static_hmc sampler(model, base_rng);
  
  double old_epsilon = 1.0;
  
  sampler.set_nominal_stepsize(old_epsilon);
  EXPECT_EQ(old_epsilon, sampler.get_nominal_stepsize());
  EXPECT_EQ(true, sampler.get_L() > 0);
  
  sampler.set_nominal_stepsize(-0.1);
  EXPECT_EQ(old_epsilon, sampler.get_nominal_stepsize());
<<<<<<< HEAD
  
  EXPECT_EQ("", sampler.flush_info_buffer());
  EXPECT_EQ("", sampler.flush_err_buffer());
=======
>>>>>>> 6796c997
}

TEST(McmcBaseStaticHMC, set_T) {
  
  rng_t base_rng(0);
  
  std::vector<double> q(5, 1.0);
  std::vector<int> r(2, 2);
  
  stan::mcmc::mock_model model(q.size());
  
  stan::mcmc::mock_static_hmc sampler(model, base_rng);
  
  double old_T = 3.0;
  
  sampler.set_T(old_T);
  EXPECT_EQ(old_T, sampler.get_T());
  EXPECT_EQ(true, sampler.get_L() > 0);
  
  sampler.set_T(-0.1);
  EXPECT_EQ(old_T, sampler.get_T());
<<<<<<< HEAD
  
  EXPECT_EQ("", sampler.flush_info_buffer());
  EXPECT_EQ("", sampler.flush_err_buffer());
=======
>>>>>>> 6796c997
}

TEST(McmcBaseStaticHMC, set_nominal_stepsize_and_T) {
  
  rng_t base_rng(0);
  
  std::vector<double> q(5, 1.0);
  std::vector<int> r(2, 2);
  
  stan::mcmc::mock_model model(q.size());
  
  stan::mcmc::mock_static_hmc sampler(model, base_rng);
  
  double old_epsilon = 1.0;
  double old_T = 3.0;
  
  sampler.set_nominal_stepsize_and_T(old_epsilon, old_T);
  EXPECT_EQ(old_epsilon, sampler.get_nominal_stepsize());
  EXPECT_EQ(old_T, sampler.get_T());
  EXPECT_EQ(true, sampler.get_L() > 0);
  
  sampler.set_nominal_stepsize_and_T(-0.1, 5.0);
  EXPECT_EQ(old_epsilon, sampler.get_nominal_stepsize());
  EXPECT_EQ(old_T, sampler.get_T());
  
  sampler.set_nominal_stepsize_and_T(5.0, -0.1);
  EXPECT_EQ(old_epsilon, sampler.get_nominal_stepsize());
  EXPECT_EQ(old_T, sampler.get_T());
<<<<<<< HEAD
  
  EXPECT_EQ("", sampler.flush_info_buffer());
  EXPECT_EQ("", sampler.flush_err_buffer());
=======
>>>>>>> 6796c997
}

TEST(McmcBaseStaticHMC, set_nominal_stepsize_and_L) {
  
  rng_t base_rng(0);
  
  std::vector<double> q(5, 1.0);
  std::vector<int> r(2, 2);
  
  stan::mcmc::mock_model model(q.size());
  
  stan::mcmc::mock_static_hmc sampler(model, base_rng);
  
  double old_epsilon = 1.0;
  int old_L = 10;
  
  sampler.set_nominal_stepsize_and_L(old_epsilon, old_L);
  EXPECT_EQ(old_epsilon, sampler.get_nominal_stepsize());
  EXPECT_EQ(old_L, sampler.get_L());
  EXPECT_EQ(true, sampler.get_T() > 0);
  
  sampler.set_nominal_stepsize_and_L(-0.1, 5);
  EXPECT_EQ(old_epsilon, sampler.get_nominal_stepsize());
  EXPECT_EQ(old_L, sampler.get_L());
  
  sampler.set_nominal_stepsize_and_T(5.0, -1);
  EXPECT_EQ(old_epsilon, sampler.get_nominal_stepsize());
  EXPECT_EQ(old_L, sampler.get_L());
<<<<<<< HEAD
  
  EXPECT_EQ("", sampler.flush_info_buffer());
  EXPECT_EQ("", sampler.flush_err_buffer());
=======
>>>>>>> 6796c997
}<|MERGE_RESOLUTION|>--- conflicted
+++ resolved
@@ -1,10 +1,7 @@
 #include <test/unit/mcmc/hmc/mock_hmc.hpp>
 #include <stan/mcmc/hmc/static/base_static_hmc.hpp>
-<<<<<<< HEAD
-=======
 #include <stan/interface_callbacks/writer/base_writer.hpp>
 #include <stan/interface_callbacks/writer/stream_writer.hpp>
->>>>>>> 6796c997
 #include <boost/random/additive_combine.hpp>
 #include <gtest/gtest.h>
 
@@ -22,13 +19,8 @@
     public:
       
       mock_static_hmc(mock_model &m, rng_t& rng)
-<<<<<<< HEAD
-        : base_static_hmc<mock_model, mock_hamiltonian, mock_integrator, rng_t>(m, rng)
-      { this->name_ = "Mock Static HMC"; }
-=======
         : base_static_hmc<mock_model,mock_hamiltonian,mock_integrator,rng_t>(m, rng)
       { }
->>>>>>> 6796c997
       
     };
     
@@ -53,12 +45,6 @@
   
   sampler.set_nominal_stepsize(-0.1);
   EXPECT_EQ(old_epsilon, sampler.get_nominal_stepsize());
-<<<<<<< HEAD
-  
-  EXPECT_EQ("", sampler.flush_info_buffer());
-  EXPECT_EQ("", sampler.flush_err_buffer());
-=======
->>>>>>> 6796c997
 }
 
 TEST(McmcBaseStaticHMC, set_T) {
@@ -80,12 +66,6 @@
   
   sampler.set_T(-0.1);
   EXPECT_EQ(old_T, sampler.get_T());
-<<<<<<< HEAD
-  
-  EXPECT_EQ("", sampler.flush_info_buffer());
-  EXPECT_EQ("", sampler.flush_err_buffer());
-=======
->>>>>>> 6796c997
 }
 
 TEST(McmcBaseStaticHMC, set_nominal_stepsize_and_T) {
@@ -114,12 +94,6 @@
   sampler.set_nominal_stepsize_and_T(5.0, -0.1);
   EXPECT_EQ(old_epsilon, sampler.get_nominal_stepsize());
   EXPECT_EQ(old_T, sampler.get_T());
-<<<<<<< HEAD
-  
-  EXPECT_EQ("", sampler.flush_info_buffer());
-  EXPECT_EQ("", sampler.flush_err_buffer());
-=======
->>>>>>> 6796c997
 }
 
 TEST(McmcBaseStaticHMC, set_nominal_stepsize_and_L) {
@@ -148,10 +122,4 @@
   sampler.set_nominal_stepsize_and_T(5.0, -1);
   EXPECT_EQ(old_epsilon, sampler.get_nominal_stepsize());
   EXPECT_EQ(old_L, sampler.get_L());
-<<<<<<< HEAD
-  
-  EXPECT_EQ("", sampler.flush_info_buffer());
-  EXPECT_EQ("", sampler.flush_err_buffer());
-=======
->>>>>>> 6796c997
 }