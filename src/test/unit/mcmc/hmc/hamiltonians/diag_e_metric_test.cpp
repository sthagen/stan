#include <string>
#include <boost/random/additive_combine.hpp>
#include <stan/io/dump.hpp>
#include <test/unit/mcmc/hmc/mock_hmc.hpp>
#include <stan/mcmc/hmc/hamiltonians/diag_e_metric.hpp>
#include <stan/interface_callbacks/writer/stream_writer.hpp>
#include <stan/interface_callbacks/writer/noop_writer.hpp>
#include <test/test-models/good/mcmc/hmc/hamiltonians/funnel.hpp>
#include <test/unit/util.hpp>
#include <gtest/gtest.h>

typedef boost::ecuyer1988 rng_t;

TEST(McmcDiagEMetric, sample_p) {

  rng_t base_rng(0);

  Eigen::VectorXd q(2);
  q(0) = 5;
  q(1) = 1;
<<<<<<< HEAD

  stan::mcmc::mock_model model(q.size());

  stan::mcmc::diag_e_metric<stan::mcmc::mock_model, rng_t>
    metric(model);
=======
  
  stan::mcmc::mock_model model(q.size());
  stan::mcmc::diag_e_metric<stan::mcmc::mock_model, rng_t> metric(model);
>>>>>>> 6796c997
  stan::mcmc::diag_e_point z(q.size());

  int n_samples = 1000;
  double m = 0;
  double m2 = 0;

  for (int i = 0; i < n_samples; ++i) {
    metric.sample_p(z, base_rng);
    double T = metric.T(z);

    double delta = T - m;
    m += delta / static_cast<double>(i + 1);
    m2 += delta * (T - m);
  }

  double var = m2 / (n_samples + 1.0);

  // Mean within 5sigma of expected value (d / 2)
  EXPECT_EQ(true, fabs(m   - 0.5 * q.size()) < 5.0 * sqrt(var));

  // Variance within 10% of expected value (d / 2)
  EXPECT_EQ(true, fabs(var - 0.5 * q.size()) < 0.1 * q.size());
<<<<<<< HEAD

  EXPECT_EQ("", metric.info().str());
  EXPECT_EQ("", metric.err().str());
=======
>>>>>>> 6796c997
}

TEST(McmcDiagEMetric, gradients) {
  rng_t base_rng(0);

  Eigen::VectorXd q = Eigen::VectorXd::Ones(11);

  stan::mcmc::diag_e_point z(q.size());
  z.q = q;
  z.p.setOnes();

  std::fstream data_stream(std::string("").c_str(), std::fstream::in);
  stan::io::dump data_var_context(data_stream);
  data_stream.close();

<<<<<<< HEAD
  std::stringstream model_output;

  funnel_model_namespace::funnel_model model(data_var_context, &model_output);

  stan::mcmc::diag_e_metric<funnel_model_namespace::funnel_model, rng_t>
      metric(model);

  double epsilon = 1e-6;

  metric.update(z);

=======
  std::stringstream model_output, metric_output;
  funnel_model_namespace::funnel_model model(data_var_context, &model_output);

  stan::interface_callbacks::writer::stream_writer writer(metric_output);
  stan::mcmc::diag_e_metric<funnel_model_namespace::funnel_model, rng_t> metric(model);
  
  double epsilon = 1e-6;
  
  metric.update(z, writer);
  
>>>>>>> 6796c997
  Eigen::VectorXd g1 = metric.dtau_dq(z);

  for (int i = 0; i < z.q.size(); ++i) {

    double delta = 0;

    z.q(i) += epsilon;
    metric.update(z, writer);
    delta += metric.tau(z);

    z.q(i) -= 2 * epsilon;
    metric.update(z, writer);
    delta -= metric.tau(z);

    z.q(i) += epsilon;
<<<<<<< HEAD
    metric.update(z);

=======
    metric.update(z, writer);
    
>>>>>>> 6796c997
    delta /= 2 * epsilon;

    EXPECT_NEAR(delta, g1(i), epsilon);

  }

  Eigen::VectorXd g2 = metric.dtau_dp(z);

  for (int i = 0; i < z.q.size(); ++i) {

    double delta = 0;

    z.p(i) += epsilon;
    delta += metric.tau(z);

    z.p(i) -= 2 * epsilon;
    delta -= metric.tau(z);

    z.p(i) += epsilon;

    delta /= 2 * epsilon;

    EXPECT_NEAR(delta, g2(i), epsilon);

  }

  Eigen::VectorXd g3 = metric.dphi_dq(z);

  for (int i = 0; i < z.q.size(); ++i) {

    double delta = 0;

    z.q(i) += epsilon;
    metric.update(z, writer);
    delta += metric.phi(z);

    z.q(i) -= 2 * epsilon;
    metric.update(z, writer);
    delta -= metric.phi(z);

    z.q(i) += epsilon;
<<<<<<< HEAD
    metric.update(z);

=======
    metric.update(z, writer);
    
>>>>>>> 6796c997
    delta /= 2 * epsilon;

    EXPECT_NEAR(delta, g3(i), epsilon);

  }
  EXPECT_EQ("", model_output.str());
  EXPECT_EQ("", metric.info().str());
  EXPECT_EQ("", metric.err().str());
}

TEST(McmcDiagEMetric, streams) {
  stan::test::capture_std_streams();

  rng_t base_rng(0);

  Eigen::VectorXd q(2);
  q(0) = 5;
  q(1) = 1;


  stan::mcmc::mock_model model(q.size());

  // typedef to use within Google Test macros
  typedef stan::mcmc::diag_e_metric<stan::mcmc::mock_model, rng_t> dense_e;
<<<<<<< HEAD

=======
  
>>>>>>> 6796c997
  EXPECT_NO_THROW(dense_e metric(model));

  stan::test::reset_std_streams();
  EXPECT_EQ("", stan::test::cout_ss.str());
  EXPECT_EQ("", stan::test::cerr_ss.str());
}<|MERGE_RESOLUTION|>--- conflicted
+++ resolved
@@ -18,17 +18,9 @@
   Eigen::VectorXd q(2);
   q(0) = 5;
   q(1) = 1;
-<<<<<<< HEAD
-
-  stan::mcmc::mock_model model(q.size());
-
-  stan::mcmc::diag_e_metric<stan::mcmc::mock_model, rng_t>
-    metric(model);
-=======
   
   stan::mcmc::mock_model model(q.size());
   stan::mcmc::diag_e_metric<stan::mcmc::mock_model, rng_t> metric(model);
->>>>>>> 6796c997
   stan::mcmc::diag_e_point z(q.size());
 
   int n_samples = 1000;
@@ -51,12 +43,6 @@
 
   // Variance within 10% of expected value (d / 2)
   EXPECT_EQ(true, fabs(var - 0.5 * q.size()) < 0.1 * q.size());
-<<<<<<< HEAD
-
-  EXPECT_EQ("", metric.info().str());
-  EXPECT_EQ("", metric.err().str());
-=======
->>>>>>> 6796c997
 }
 
 TEST(McmcDiagEMetric, gradients) {
@@ -72,19 +58,6 @@
   stan::io::dump data_var_context(data_stream);
   data_stream.close();
 
-<<<<<<< HEAD
-  std::stringstream model_output;
-
-  funnel_model_namespace::funnel_model model(data_var_context, &model_output);
-
-  stan::mcmc::diag_e_metric<funnel_model_namespace::funnel_model, rng_t>
-      metric(model);
-
-  double epsilon = 1e-6;
-
-  metric.update(z);
-
-=======
   std::stringstream model_output, metric_output;
   funnel_model_namespace::funnel_model model(data_var_context, &model_output);
 
@@ -95,7 +68,6 @@
   
   metric.update(z, writer);
   
->>>>>>> 6796c997
   Eigen::VectorXd g1 = metric.dtau_dq(z);
 
   for (int i = 0; i < z.q.size(); ++i) {
@@ -111,13 +83,8 @@
     delta -= metric.tau(z);
 
     z.q(i) += epsilon;
-<<<<<<< HEAD
-    metric.update(z);
-
-=======
     metric.update(z, writer);
     
->>>>>>> 6796c997
     delta /= 2 * epsilon;
 
     EXPECT_NEAR(delta, g1(i), epsilon);
@@ -159,21 +126,15 @@
     delta -= metric.phi(z);
 
     z.q(i) += epsilon;
-<<<<<<< HEAD
-    metric.update(z);
-
-=======
     metric.update(z, writer);
     
->>>>>>> 6796c997
     delta /= 2 * epsilon;
 
     EXPECT_NEAR(delta, g3(i), epsilon);
 
   }
   EXPECT_EQ("", model_output.str());
-  EXPECT_EQ("", metric.info().str());
-  EXPECT_EQ("", metric.err().str());
+  EXPECT_EQ("", metric_output.str());
 }
 
 TEST(McmcDiagEMetric, streams) {
@@ -190,11 +151,7 @@
 
   // typedef to use within Google Test macros
   typedef stan::mcmc::diag_e_metric<stan::mcmc::mock_model, rng_t> dense_e;
-<<<<<<< HEAD
 
-=======
-  
->>>>>>> 6796c997
   EXPECT_NO_THROW(dense_e metric(model));
 
   stan::test::reset_std_streams();
